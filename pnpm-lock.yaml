lockfileVersion: '9.0'

settings:
  autoInstallPeers: true
  excludeLinksFromLockfile: false

overrides:
  tar-fs: 3.1.1
  ws: 8.18.3
  pino: 9.13.1

importers:

  .:
    devDependencies:
      '@biomejs/biome':
        specifier: ^2.2.4
        version: 2.2.4
      '@mermaid-js/mermaid-cli':
        specifier: ^11.12.0
        version: 11.12.0(@babel/core@7.28.4)(@babel/template@7.27.2)(@types/react@18.3.24)(puppeteer@23.11.1(typescript@5.9.2))
      ajv:
        specifier: ^8.17.1
        version: 8.17.1
      ajv-formats:
        specifier: ^3.0.1
        version: 3.0.1(ajv@8.17.1)
      markdownlint-cli:
        specifier: ^0.45.0
        version: 0.45.0
      prettier-plugin-sort-json:
        specifier: ^3.0.0
        version: 3.1.0(prettier@3.6.2)
      puppeteer:
        specifier: ^23.11.1
        version: 23.11.1(typescript@5.9.2)
      vite:
        specifier: ^7.1.9
        version: 7.1.9(@types/node@24.3.1)(jiti@1.21.7)(yaml@2.8.1)

  frontend-pwa:
    dependencies:
      '@app/types':
        specifier: workspace:*
        version: link:../packages/types
      '@tanstack/react-query':
        specifier: ^5
        version: 5.87.4(react@19.1.1)
      clsx:
        specifier: ^2
        version: 2.1.1
      react:
        specifier: ^19
        version: 19.1.1
      react-dom:
        specifier: ^18
        version: 18.3.1(react@19.1.1)
      zod:
        specifier: ^3
        version: 3.25.76
    devDependencies:
      '@types/node':
        specifier: ^20
        version: 20.19.13
      '@types/react':
        specifier: ^18
        version: 18.3.24
      '@types/react-dom':
        specifier: ^18
        version: 18.3.7(@types/react@18.3.24)
      '@vitejs/plugin-react':
        specifier: ^4
        version: 4.7.0(vite@7.1.9(@types/node@20.19.13)(jiti@1.21.7)(yaml@2.8.1))
      daisyui:
        specifier: ^4
        version: 4.12.24(postcss@8.5.6)
      orval:
        specifier: ^7.11.2
        version: 7.11.2(openapi-types@12.1.3)
      tailwindcss:
        specifier: ^3
        version: 3.4.17
      typescript:
        specifier: ^5
        version: 5.9.2
      vite:
        specifier: ^7.1.9
        version: 7.1.9(@types/node@20.19.13)(jiti@1.21.7)(yaml@2.8.1)
      vitest:
        specifier: ^3.2.4
        version: 3.2.4(@types/debug@4.1.12)(@types/node@20.19.13)(jiti@1.21.7)(yaml@2.8.1)

  packages/tokens:
    devDependencies:
      '@types/node':
        specifier: ^20
        version: 20.19.13
      color:
        specifier: ^5.0.0
        version: 5.0.0
      markdownlint-cli:
        specifier: ^0.45.0
        version: 0.45.0
      style-dictionary:
        specifier: ^5.0.4
        version: 5.0.4
      vite:
        specifier: ^7.1.9
        version: 7.1.9(@types/node@20.19.13)(jiti@1.21.7)(yaml@2.8.1)

  packages/types:
    devDependencies:
      zod:
        specifier: ^3
        version: 3.25.76

packages:

  '@alloc/quick-lru@5.2.0':
    resolution: {integrity: sha512-UrcABB+4bUrFABwbluTIBErXwvbsU/V7TZWfmbgJfbkwiBuziS9gxdODUyuiecfdGQ85jglMW6juS3+z5TsKLw==}
    engines: {node: '>=10'}

  '@antfu/install-pkg@1.1.0':
    resolution: {integrity: sha512-MGQsmw10ZyI+EJo45CdSER4zEb+p31LpDAFp2Z3gkSd1yqVZGi0Ebx++YTEMonJy4oChEMLsxZ64j8FH6sSqtQ==}

  '@antfu/utils@9.2.0':
    resolution: {integrity: sha512-Oq1d9BGZakE/FyoEtcNeSwM7MpDO2vUBi11RWBZXf75zPsbUVWmUs03EqkRFrcgbXyKTas0BdZWC1wcuSoqSAw==}

  '@apidevtools/json-schema-ref-parser@11.7.2':
    resolution: {integrity: sha512-4gY54eEGEstClvEkGnwVkTkrx0sqwemEFG5OSRRn3tD91XH0+Q8XIkYIfo7IwEWPpJZwILb9GUXeShtplRc/eA==}
    engines: {node: '>= 16'}

  '@apidevtools/openapi-schemas@2.1.0':
    resolution: {integrity: sha512-Zc1AlqrJlX3SlpupFGpiLi2EbteyP7fXmUOGup6/DnkRgjP9bgMM/ag+n91rsv0U1Gpz0H3VILA/o3bW7Ua6BQ==}
    engines: {node: '>=10'}

  '@apidevtools/swagger-methods@3.0.2':
    resolution: {integrity: sha512-QAkD5kK2b1WfjDS/UQn/qQkbwF31uqRjPTrsCs5ZG9BQGAkjwvqGFjjPqAuzac/IYzpPtRzjCP1WrTuAIjMrXg==}

  '@apidevtools/swagger-parser@10.1.1':
    resolution: {integrity: sha512-u/kozRnsPO/x8QtKYJOqoGtC4kH6yg1lfYkB9Au0WhYB0FNLpyFusttQtvhlwjtG3rOwiRz4D8DnnXa8iEpIKA==}
    peerDependencies:
      openapi-types: '>=7'

  '@asyncapi/specs@6.10.0':
    resolution: {integrity: sha512-vB5oKLsdrLUORIZ5BXortZTlVyGWWMC1Nud/0LtgxQ3Yn2738HigAD6EVqScvpPsDUI/bcLVsYEXN4dtXQHVng==}

  '@babel/code-frame@7.27.1':
    resolution: {integrity: sha512-cjQ7ZlQ0Mv3b47hABuTevyTuYN4i+loJKGeV9flcCgIK37cCXRh+L1bd3iBHlynerhQ7BhCkn2BPbQUL+rGqFg==}
    engines: {node: '>=6.9.0'}

  '@babel/compat-data@7.28.4':
    resolution: {integrity: sha512-YsmSKC29MJwf0gF8Rjjrg5LQCmyh+j/nD8/eP7f+BeoQTKYqs9RoWbjGOdy0+1Ekr68RJZMUOPVQaQisnIo4Rw==}
    engines: {node: '>=6.9.0'}

  '@babel/core@7.28.4':
    resolution: {integrity: sha512-2BCOP7TN8M+gVDj7/ht3hsaO/B/n5oDbiAyyvnRlNOs+u1o+JWNYTQrmpuNp1/Wq2gcFrI01JAW+paEKDMx/CA==}
    engines: {node: '>=6.9.0'}

  '@babel/generator@7.28.3':
    resolution: {integrity: sha512-3lSpxGgvnmZznmBkCRnVREPUFJv2wrv9iAoFDvADJc0ypmdOxdUtcLeBgBJ6zE0PMeTKnxeQzyk0xTBq4Ep7zw==}
    engines: {node: '>=6.9.0'}

  '@babel/helper-compilation-targets@7.27.2':
    resolution: {integrity: sha512-2+1thGUUWWjLTYTHZWK1n8Yga0ijBz1XAhUXcKy81rd5g6yh7hGqMp45v7cadSbEHc9G3OTv45SyneRN3ps4DQ==}
    engines: {node: '>=6.9.0'}

  '@babel/helper-globals@7.28.0':
    resolution: {integrity: sha512-+W6cISkXFa1jXsDEdYA8HeevQT/FULhxzR99pxphltZcVaugps53THCeiWA8SguxxpSp3gKPiuYfSWopkLQ4hw==}
    engines: {node: '>=6.9.0'}

  '@babel/helper-module-imports@7.27.1':
    resolution: {integrity: sha512-0gSFWUPNXNopqtIPQvlD5WgXYI5GY2kP2cCvoT8kczjbfcfuIljTbcWrulD1CIPIX2gt1wghbDy08yE1p+/r3w==}
    engines: {node: '>=6.9.0'}

  '@babel/helper-module-transforms@7.28.3':
    resolution: {integrity: sha512-gytXUbs8k2sXS9PnQptz5o0QnpLL51SwASIORY6XaBKF88nsOT0Zw9szLqlSGQDP/4TljBAD5y98p2U1fqkdsw==}
    engines: {node: '>=6.9.0'}
    peerDependencies:
      '@babel/core': ^7.0.0

  '@babel/helper-plugin-utils@7.27.1':
    resolution: {integrity: sha512-1gn1Up5YXka3YYAHGKpbideQ5Yjf1tDa9qYcgysz+cNCXukyLl6DjPXhD3VRwSb8c0J9tA4b2+rHEZtc6R0tlw==}
    engines: {node: '>=6.9.0'}

  '@babel/helper-string-parser@7.27.1':
    resolution: {integrity: sha512-qMlSxKbpRlAridDExk92nSobyDdpPijUq2DW6oDnUqd0iOGxmQjyqhMIihI9+zv4LPyZdRje2cavWPbCbWm3eA==}
    engines: {node: '>=6.9.0'}

  '@babel/helper-validator-identifier@7.27.1':
    resolution: {integrity: sha512-D2hP9eA+Sqx1kBZgzxZh0y1trbuU+JoDkiEwqhQ36nodYqJwyEIhPSdMNd7lOm/4io72luTPWH20Yda0xOuUow==}
    engines: {node: '>=6.9.0'}

  '@babel/helper-validator-option@7.27.1':
    resolution: {integrity: sha512-YvjJow9FxbhFFKDSuFnVCe2WxXk1zWc22fFePVNEaWJEu8IrZVlda6N0uHwzZrUM1il7NC9Mlp4MaJYbYd9JSg==}
    engines: {node: '>=6.9.0'}

  '@babel/helpers@7.28.4':
    resolution: {integrity: sha512-HFN59MmQXGHVyYadKLVumYsA9dBFun/ldYxipEjzA4196jpLZd8UjEEBLkbEkvfYreDqJhZxYAWFPtrfhNpj4w==}
    engines: {node: '>=6.9.0'}

  '@babel/parser@7.28.4':
    resolution: {integrity: sha512-yZbBqeM6TkpP9du/I2pUZnJsRMGGvOuIrhjzC1AwHwW+6he4mni6Bp/m8ijn0iOuZuPI2BfkCoSRunpyjnrQKg==}
    engines: {node: '>=6.0.0'}
    hasBin: true

  '@babel/plugin-transform-react-jsx-self@7.27.1':
    resolution: {integrity: sha512-6UzkCs+ejGdZ5mFFC/OCUrv028ab2fp1znZmCZjAOBKiBK2jXD1O+BPSfX8X2qjJ75fZBMSnQn3Rq2mrBJK2mw==}
    engines: {node: '>=6.9.0'}
    peerDependencies:
      '@babel/core': ^7.0.0-0

  '@babel/plugin-transform-react-jsx-source@7.27.1':
    resolution: {integrity: sha512-zbwoTsBruTeKB9hSq73ha66iFeJHuaFkUbwvqElnygoNbj/jHRsSeokowZFN3CZ64IvEqcmmkVe89OPXc7ldAw==}
    engines: {node: '>=6.9.0'}
    peerDependencies:
      '@babel/core': ^7.0.0-0

  '@babel/template@7.27.2':
    resolution: {integrity: sha512-LPDZ85aEJyYSd18/DkjNh4/y1ntkE5KwUHWTiqgRxruuZL2F1yuHligVHLvcHY2vMHXttKFpJn6LwfI7cw7ODw==}
    engines: {node: '>=6.9.0'}

  '@babel/traverse@7.28.4':
    resolution: {integrity: sha512-YEzuboP2qvQavAcjgQNVgsvHIDv6ZpwXvcvjmyySP2DIMuByS/6ioU5G9pYrWHM6T2YDfc7xga9iNzYOs12CFQ==}
    engines: {node: '>=6.9.0'}

  '@babel/types@7.28.4':
    resolution: {integrity: sha512-bkFqkLhh3pMBUQQkpVgWDWq/lqzc2678eUyDlTBhRqhCHFguYYGM0Efga7tYk4TogG/3x0EEl66/OQ+WGbWB/Q==}
    engines: {node: '>=6.9.0'}

  '@biomejs/biome@2.2.4':
    resolution: {integrity: sha512-TBHU5bUy/Ok6m8c0y3pZiuO/BZoY/OcGxoLlrfQof5s8ISVwbVBdFINPQZyFfKwil8XibYWb7JMwnT8wT4WVPg==}
    engines: {node: '>=14.21.3'}
    hasBin: true

  '@biomejs/cli-darwin-arm64@2.2.4':
    resolution: {integrity: sha512-RJe2uiyaloN4hne4d2+qVj3d3gFJFbmrr5PYtkkjei1O9c+BjGXgpUPVbi8Pl8syumhzJjFsSIYkcLt2VlVLMA==}
    engines: {node: '>=14.21.3'}
    cpu: [arm64]
    os: [darwin]

  '@biomejs/cli-darwin-x64@2.2.4':
    resolution: {integrity: sha512-cFsdB4ePanVWfTnPVaUX+yr8qV8ifxjBKMkZwN7gKb20qXPxd/PmwqUH8mY5wnM9+U0QwM76CxFyBRJhC9tQwg==}
    engines: {node: '>=14.21.3'}
    cpu: [x64]
    os: [darwin]

  '@biomejs/cli-linux-arm64-musl@2.2.4':
    resolution: {integrity: sha512-7TNPkMQEWfjvJDaZRSkDCPT/2r5ESFPKx+TEev+I2BXDGIjfCZk2+b88FOhnJNHtksbOZv8ZWnxrA5gyTYhSsQ==}
    engines: {node: '>=14.21.3'}
    cpu: [arm64]
    os: [linux]

  '@biomejs/cli-linux-arm64@2.2.4':
    resolution: {integrity: sha512-M/Iz48p4NAzMXOuH+tsn5BvG/Jb07KOMTdSVwJpicmhN309BeEyRyQX+n1XDF0JVSlu28+hiTQ2L4rZPvu7nMw==}
    engines: {node: '>=14.21.3'}
    cpu: [arm64]
    os: [linux]

  '@biomejs/cli-linux-x64-musl@2.2.4':
    resolution: {integrity: sha512-m41nFDS0ksXK2gwXL6W6yZTYPMH0LughqbsxInSKetoH6morVj43szqKx79Iudkp8WRT5SxSh7qVb8KCUiewGg==}
    engines: {node: '>=14.21.3'}
    cpu: [x64]
    os: [linux]

  '@biomejs/cli-linux-x64@2.2.4':
    resolution: {integrity: sha512-orr3nnf2Dpb2ssl6aihQtvcKtLySLta4E2UcXdp7+RTa7mfJjBgIsbS0B9GC8gVu0hjOu021aU8b3/I1tn+pVQ==}
    engines: {node: '>=14.21.3'}
    cpu: [x64]
    os: [linux]

  '@biomejs/cli-win32-arm64@2.2.4':
    resolution: {integrity: sha512-NXnfTeKHDFUWfxAefa57DiGmu9VyKi0cDqFpdI+1hJWQjGJhJutHPX0b5m+eXvTKOaf+brU+P0JrQAZMb5yYaQ==}
    engines: {node: '>=14.21.3'}
    cpu: [arm64]
    os: [win32]

  '@biomejs/cli-win32-x64@2.2.4':
    resolution: {integrity: sha512-3Y4V4zVRarVh/B/eSHczR4LYoSVyv3Dfuvm3cWs5w/HScccS0+Wt/lHOcDTRYeHjQmMYVC3rIRWqyN2EI52+zg==}
    engines: {node: '>=14.21.3'}
    cpu: [x64]
    os: [win32]

  '@braintree/sanitize-url@7.1.1':
    resolution: {integrity: sha512-i1L7noDNxtFyL5DmZafWy1wRVhGehQmzZaz1HiN5e7iylJMSZR7ekOV7NsIqa5qBldlLrsKv4HbgFUVlQrz8Mw==}

  '@bundled-es-modules/deepmerge@4.3.1':
    resolution: {integrity: sha512-Rk453EklPUPC3NRWc3VUNI/SSUjdBaFoaQvFRmNBNtMHVtOFD5AntiWg5kEE1hqcPqedYFDzxE3ZcMYPcA195w==}

  '@bundled-es-modules/glob@11.0.3':
    resolution: {integrity: sha512-rt+1650YhlwRkkj67YMZQj5LXWZiavpHQg8K6jDcZBPbrBIooHbKOQvvxKJsKM80H1oHengEbIymfw3mn4FkUw==}

  '@bundled-es-modules/memfs@4.17.0':
    resolution: {integrity: sha512-ykdrkEmQr9BV804yd37ikXfNnvxrwYfY9Z2/EtMHFEFadEjsQXJ1zL9bVZrKNLDtm91UdUOEHso6Aweg93K6xQ==}

  '@chevrotain/cst-dts-gen@11.0.3':
    resolution: {integrity: sha512-BvIKpRLeS/8UbfxXxgC33xOumsacaeCKAjAeLyOn7Pcp95HiRbrpl14S+9vaZLolnbssPIUuiUd8IvgkRyt6NQ==}

  '@chevrotain/gast@11.0.3':
    resolution: {integrity: sha512-+qNfcoNk70PyS/uxmj3li5NiECO+2YKZZQMbmjTqRI3Qchu8Hig/Q9vgkHpI3alNjr7M+a2St5pw5w5F6NL5/Q==}

  '@chevrotain/regexp-to-ast@11.0.3':
    resolution: {integrity: sha512-1fMHaBZxLFvWI067AVbGJav1eRY7N8DDvYCTwGBiE/ytKBgP8azTdgyrKyWZ9Mfh09eHWb5PgTSO8wi7U824RA==}

  '@chevrotain/types@11.0.3':
    resolution: {integrity: sha512-gsiM3G8b58kZC2HaWR50gu6Y1440cHiJ+i3JUvcp/35JchYejb2+5MVeJK0iKThYpAa/P2PYFV4hoi44HD+aHQ==}

  '@chevrotain/utils@11.0.3':
    resolution: {integrity: sha512-YslZMgtJUyuMbZ+aKvfF3x1f5liK4mWNxghFRv7jqRR9C3R3fAOGTTKvxXDa2Y1s9zSbcpuO0cAxDYsc9SrXoQ==}

  '@esbuild/aix-ppc64@0.25.9':
    resolution: {integrity: sha512-OaGtL73Jck6pBKjNIe24BnFE6agGl+6KxDtTfHhy1HmhthfKouEcOhqpSL64K4/0WCtbKFLOdzD/44cJ4k9opA==}
    engines: {node: '>=18'}
    cpu: [ppc64]
    os: [aix]

  '@esbuild/android-arm64@0.25.9':
    resolution: {integrity: sha512-IDrddSmpSv51ftWslJMvl3Q2ZT98fUSL2/rlUXuVqRXHCs5EUF1/f+jbjF5+NG9UffUDMCiTyh8iec7u8RlTLg==}
    engines: {node: '>=18'}
    cpu: [arm64]
    os: [android]

  '@esbuild/android-arm@0.25.9':
    resolution: {integrity: sha512-5WNI1DaMtxQ7t7B6xa572XMXpHAaI/9Hnhk8lcxF4zVN4xstUgTlvuGDorBguKEnZO70qwEcLpfifMLoxiPqHQ==}
    engines: {node: '>=18'}
    cpu: [arm]
    os: [android]

  '@esbuild/android-x64@0.25.9':
    resolution: {integrity: sha512-I853iMZ1hWZdNllhVZKm34f4wErd4lMyeV7BLzEExGEIZYsOzqDWDf+y082izYUE8gtJnYHdeDpN/6tUdwvfiw==}
    engines: {node: '>=18'}
    cpu: [x64]
    os: [android]

  '@esbuild/darwin-arm64@0.25.9':
    resolution: {integrity: sha512-XIpIDMAjOELi/9PB30vEbVMs3GV1v2zkkPnuyRRURbhqjyzIINwj+nbQATh4H9GxUgH1kFsEyQMxwiLFKUS6Rg==}
    engines: {node: '>=18'}
    cpu: [arm64]
    os: [darwin]

  '@esbuild/darwin-x64@0.25.9':
    resolution: {integrity: sha512-jhHfBzjYTA1IQu8VyrjCX4ApJDnH+ez+IYVEoJHeqJm9VhG9Dh2BYaJritkYK3vMaXrf7Ogr/0MQ8/MeIefsPQ==}
    engines: {node: '>=18'}
    cpu: [x64]
    os: [darwin]

  '@esbuild/freebsd-arm64@0.25.9':
    resolution: {integrity: sha512-z93DmbnY6fX9+KdD4Ue/H6sYs+bhFQJNCPZsi4XWJoYblUqT06MQUdBCpcSfuiN72AbqeBFu5LVQTjfXDE2A6Q==}
    engines: {node: '>=18'}
    cpu: [arm64]
    os: [freebsd]

  '@esbuild/freebsd-x64@0.25.9':
    resolution: {integrity: sha512-mrKX6H/vOyo5v71YfXWJxLVxgy1kyt1MQaD8wZJgJfG4gq4DpQGpgTB74e5yBeQdyMTbgxp0YtNj7NuHN0PoZg==}
    engines: {node: '>=18'}
    cpu: [x64]
    os: [freebsd]

  '@esbuild/linux-arm64@0.25.9':
    resolution: {integrity: sha512-BlB7bIcLT3G26urh5Dmse7fiLmLXnRlopw4s8DalgZ8ef79Jj4aUcYbk90g8iCa2467HX8SAIidbL7gsqXHdRw==}
    engines: {node: '>=18'}
    cpu: [arm64]
    os: [linux]

  '@esbuild/linux-arm@0.25.9':
    resolution: {integrity: sha512-HBU2Xv78SMgaydBmdor38lg8YDnFKSARg1Q6AT0/y2ezUAKiZvc211RDFHlEZRFNRVhcMamiToo7bDx3VEOYQw==}
    engines: {node: '>=18'}
    cpu: [arm]
    os: [linux]

  '@esbuild/linux-ia32@0.25.9':
    resolution: {integrity: sha512-e7S3MOJPZGp2QW6AK6+Ly81rC7oOSerQ+P8L0ta4FhVi+/j/v2yZzx5CqqDaWjtPFfYz21Vi1S0auHrap3Ma3A==}
    engines: {node: '>=18'}
    cpu: [ia32]
    os: [linux]

  '@esbuild/linux-loong64@0.25.9':
    resolution: {integrity: sha512-Sbe10Bnn0oUAB2AalYztvGcK+o6YFFA/9829PhOCUS9vkJElXGdphz0A3DbMdP8gmKkqPmPcMJmJOrI3VYB1JQ==}
    engines: {node: '>=18'}
    cpu: [loong64]
    os: [linux]

  '@esbuild/linux-mips64el@0.25.9':
    resolution: {integrity: sha512-YcM5br0mVyZw2jcQeLIkhWtKPeVfAerES5PvOzaDxVtIyZ2NUBZKNLjC5z3/fUlDgT6w89VsxP2qzNipOaaDyA==}
    engines: {node: '>=18'}
    cpu: [mips64el]
    os: [linux]

  '@esbuild/linux-ppc64@0.25.9':
    resolution: {integrity: sha512-++0HQvasdo20JytyDpFvQtNrEsAgNG2CY1CLMwGXfFTKGBGQT3bOeLSYE2l1fYdvML5KUuwn9Z8L1EWe2tzs1w==}
    engines: {node: '>=18'}
    cpu: [ppc64]
    os: [linux]

  '@esbuild/linux-riscv64@0.25.9':
    resolution: {integrity: sha512-uNIBa279Y3fkjV+2cUjx36xkx7eSjb8IvnL01eXUKXez/CBHNRw5ekCGMPM0BcmqBxBcdgUWuUXmVWwm4CH9kg==}
    engines: {node: '>=18'}
    cpu: [riscv64]
    os: [linux]

  '@esbuild/linux-s390x@0.25.9':
    resolution: {integrity: sha512-Mfiphvp3MjC/lctb+7D287Xw1DGzqJPb/J2aHHcHxflUo+8tmN/6d4k6I2yFR7BVo5/g7x2Monq4+Yew0EHRIA==}
    engines: {node: '>=18'}
    cpu: [s390x]
    os: [linux]

  '@esbuild/linux-x64@0.25.9':
    resolution: {integrity: sha512-iSwByxzRe48YVkmpbgoxVzn76BXjlYFXC7NvLYq+b+kDjyyk30J0JY47DIn8z1MO3K0oSl9fZoRmZPQI4Hklzg==}
    engines: {node: '>=18'}
    cpu: [x64]
    os: [linux]

  '@esbuild/netbsd-arm64@0.25.9':
    resolution: {integrity: sha512-9jNJl6FqaUG+COdQMjSCGW4QiMHH88xWbvZ+kRVblZsWrkXlABuGdFJ1E9L7HK+T0Yqd4akKNa/lO0+jDxQD4Q==}
    engines: {node: '>=18'}
    cpu: [arm64]
    os: [netbsd]

  '@esbuild/netbsd-x64@0.25.9':
    resolution: {integrity: sha512-RLLdkflmqRG8KanPGOU7Rpg829ZHu8nFy5Pqdi9U01VYtG9Y0zOG6Vr2z4/S+/3zIyOxiK6cCeYNWOFR9QP87g==}
    engines: {node: '>=18'}
    cpu: [x64]
    os: [netbsd]

  '@esbuild/openbsd-arm64@0.25.9':
    resolution: {integrity: sha512-YaFBlPGeDasft5IIM+CQAhJAqS3St3nJzDEgsgFixcfZeyGPCd6eJBWzke5piZuZ7CtL656eOSYKk4Ls2C0FRQ==}
    engines: {node: '>=18'}
    cpu: [arm64]
    os: [openbsd]

  '@esbuild/openbsd-x64@0.25.9':
    resolution: {integrity: sha512-1MkgTCuvMGWuqVtAvkpkXFmtL8XhWy+j4jaSO2wxfJtilVCi0ZE37b8uOdMItIHz4I6z1bWWtEX4CJwcKYLcuA==}
    engines: {node: '>=18'}
    cpu: [x64]
    os: [openbsd]

  '@esbuild/openharmony-arm64@0.25.9':
    resolution: {integrity: sha512-4Xd0xNiMVXKh6Fa7HEJQbrpP3m3DDn43jKxMjxLLRjWnRsfxjORYJlXPO4JNcXtOyfajXorRKY9NkOpTHptErg==}
    engines: {node: '>=18'}
    cpu: [arm64]
    os: [openharmony]

  '@esbuild/sunos-x64@0.25.9':
    resolution: {integrity: sha512-WjH4s6hzo00nNezhp3wFIAfmGZ8U7KtrJNlFMRKxiI9mxEK1scOMAaa9i4crUtu+tBr+0IN6JCuAcSBJZfnphw==}
    engines: {node: '>=18'}
    cpu: [x64]
    os: [sunos]

  '@esbuild/win32-arm64@0.25.9':
    resolution: {integrity: sha512-mGFrVJHmZiRqmP8xFOc6b84/7xa5y5YvR1x8djzXpJBSv/UsNK6aqec+6JDjConTgvvQefdGhFDAs2DLAds6gQ==}
    engines: {node: '>=18'}
    cpu: [arm64]
    os: [win32]

  '@esbuild/win32-ia32@0.25.9':
    resolution: {integrity: sha512-b33gLVU2k11nVx1OhX3C8QQP6UHQK4ZtN56oFWvVXvz2VkDoe6fbG8TOgHFxEvqeqohmRnIHe5A1+HADk4OQww==}
    engines: {node: '>=18'}
    cpu: [ia32]
    os: [win32]

  '@esbuild/win32-x64@0.25.9':
    resolution: {integrity: sha512-PPOl1mi6lpLNQxnGoyAfschAodRFYXJ+9fs6WHXz7CSWKbOqiMZsubC+BQsVKuul+3vKLuwTHsS2c2y9EoKwxQ==}
    engines: {node: '>=18'}
    cpu: [x64]
    os: [win32]

  '@exodus/schemasafe@1.3.0':
    resolution: {integrity: sha512-5Aap/GaRupgNx/feGBwLLTVv8OQFfv3pq2lPRzPg9R+IOBnDgghTGW7l7EuVXOvg5cc/xSAlRW8rBrjIC3Nvqw==}

  '@floating-ui/core@1.7.3':
    resolution: {integrity: sha512-sGnvb5dmrJaKEZ+LDIpguvdX3bDlEllmv4/ClQ9awcmCZrlx5jQyyMWFM5kBI+EyNOCDDiKk8il0zeuX3Zlg/w==}

  '@floating-ui/dom@1.7.4':
    resolution: {integrity: sha512-OOchDgh4F2CchOX94cRVqhvy7b3AFb+/rQXyswmzmGakRfkMgoWVjfnLWkRirfLEfuD4ysVW16eXzwt3jHIzKA==}

  '@floating-ui/react-dom@2.1.6':
    resolution: {integrity: sha512-4JX6rEatQEvlmgU80wZyq9RT96HZJa88q8hp0pBd+LrczeDI4o6uA2M+uvxngVHo4Ihr8uibXxH6+70zhAFrVw==}
    peerDependencies:
      react: '>=16.8.0'
      react-dom: '>=16.8.0'

  '@floating-ui/react@0.26.28':
    resolution: {integrity: sha512-yORQuuAtVpiRjpMhdc0wJj06b9JFjrYF4qp96j++v2NBpbi6SEGF7donUJ3TMieerQ6qVkAv1tgr7L4r5roTqw==}
    peerDependencies:
      react: '>=16.8.0'
      react-dom: '>=16.8.0'

  '@floating-ui/react@0.27.16':
    resolution: {integrity: sha512-9O8N4SeG2z++TSM8QA/KTeKFBVCNEz/AGS7gWPJf6KFRzmRWixFRnCnkPHRDwSVZW6QPDO6uT0P2SpWNKCc9/g==}
    peerDependencies:
      react: '>=17.0.0'
      react-dom: '>=17.0.0'

  '@floating-ui/utils@0.2.10':
    resolution: {integrity: sha512-aGTxbpbg8/b5JfU1HXSrbH3wXZuLPJcNEcZQFMxLs3oSzgtVu6nFPkbbGGUvBcUjKV2YyB9Wxxabo+HEH9tcRQ==}

  '@gerrit0/mini-shiki@3.12.2':
    resolution: {integrity: sha512-HKZPmO8OSSAAo20H2B3xgJdxZaLTwtlMwxg0967scnrDlPwe6j5+ULGHyIqwgTbFCn9yv/ff8CmfWZLE9YKBzA==}

  '@headlessui/react@2.2.7':
    resolution: {integrity: sha512-WKdTymY8Y49H8/gUc/lIyYK1M+/6dq0Iywh4zTZVAaiTDprRfioxSgD0wnXTQTBpjpGJuTL1NO/mqEvc//5SSg==}
    engines: {node: '>=10'}
    peerDependencies:
      react: ^18 || ^19 || ^19.0.0-rc
      react-dom: ^18 || ^19 || ^19.0.0-rc

  '@headlessui/tailwindcss@0.2.2':
    resolution: {integrity: sha512-xNe42KjdyA4kfUKLLPGzME9zkH7Q3rOZ5huFihWNWOQFxnItxPB3/67yBI8/qBfY8nwBRx5GHn4VprsoluVMGw==}
    engines: {node: '>=10'}
    peerDependencies:
      tailwindcss: ^3.0 || ^4.0

  '@ibm-cloud/openapi-ruleset-utilities@1.9.0':
    resolution: {integrity: sha512-AoFbSarOqFBYH+1TZ9Ahkm2IWYSi5v0pBk88fpV+5b3qGJukypX8PwvCWADjuyIccKg48/F73a6hTTkBzDQ2UA==}
    engines: {node: '>=16.0.0'}

  '@ibm-cloud/openapi-ruleset@1.32.1':
    resolution: {integrity: sha512-xMb/ywRGxU9SIowwmw0M3lUK0QUCqhDVWOonkLf5/ALGEWheoRyySk0x8ujJJIt8F3Ql+lZCwzbhGWB+lD7ylg==}
    engines: {node: '>=16.0.0'}

  '@iconify/types@2.0.0':
    resolution: {integrity: sha512-+wluvCrRhXrhyOmRDJ3q8mux9JkKy5SJ/v8ol2tu4FVjyYvtEzkc/3pK15ET6RKg4b4w4BmTk1+gsCUhf21Ykg==}

  '@iconify/utils@3.0.1':
    resolution: {integrity: sha512-A78CUEnFGX8I/WlILxJCuIJXloL0j/OJ9PSchPAfCargEIKmUBWvvEMmKWB5oONwiUqlNt+5eRufdkLxeHIWYw==}

  '@isaacs/balanced-match@4.0.1':
    resolution: {integrity: sha512-yzMTt9lEb8Gv7zRioUilSglI0c0smZ9k5D65677DLWLtWJaXIS3CqcGyUFByYKlnUj6TkjLVs54fBl6+TiGQDQ==}
    engines: {node: 20 || >=22}

  '@isaacs/brace-expansion@5.0.0':
    resolution: {integrity: sha512-ZT55BDLV0yv0RBm2czMiZ+SqCGO7AvmOM3G/w2xhVPH+te0aKgFjmBvGlL1dH+ql2tgGO3MVrbb3jCKyvpgnxA==}
    engines: {node: 20 || >=22}

  '@isaacs/cliui@8.0.2':
    resolution: {integrity: sha512-O8jcjabXaleOG9DQ0+ARXWZBTfnP4WNAqzuiJK7ll44AmxGKv/J2M4TPjxjY3znBCfvBXFzucm1twdyFybFqEA==}
    engines: {node: '>=12'}

  '@jridgewell/gen-mapping@0.3.13':
    resolution: {integrity: sha512-2kkt/7niJ6MgEPxF0bYdQ6etZaA+fQvDcLKckhy1yIQOzaoKjBBjSj63/aLVjYE3qhRt5dvM+uUyfCg6UKCBbA==}

  '@jridgewell/remapping@2.3.5':
    resolution: {integrity: sha512-LI9u/+laYG4Ds1TDKSJW2YPrIlcVYOwi2fUC6xB43lueCjgxV4lffOCZCtYFiH6TNOX+tQKXx97T4IKHbhyHEQ==}

  '@jridgewell/resolve-uri@3.1.2':
    resolution: {integrity: sha512-bRISgCIjP20/tbWSPWMEi54QVPRZExkuD9lJL+UIxUKtwVJA8wW1Trb1jMs1RFXo1CBTNZ/5hpC9QvmKWdopKw==}
    engines: {node: '>=6.0.0'}

  '@jridgewell/sourcemap-codec@1.5.5':
    resolution: {integrity: sha512-cYQ9310grqxueWbl+WuIUIaiUaDcj7WOq5fVhEljNVgRfOUhY9fy2zTvfoqWsnebh8Sl70VScFbICvJnLKB0Og==}

  '@jridgewell/trace-mapping@0.3.30':
    resolution: {integrity: sha512-GQ7Nw5G2lTu/BtHTKfXhKHok2WGetd4XYcVKGx00SjAk8GMwgJM3zr6zORiPGuOE+/vkc90KtTosSSvaCjKb2Q==}

  '@jsdevtools/ono@7.1.3':
    resolution: {integrity: sha512-4JQNk+3mVzK3xh2rqd6RB4J46qUR19azEHBneZyTZM+c456qOrbbM/5xcR8huNCCcbVt7+UmizG6GuUvPvKUYg==}

  '@jsep-plugin/assignment@1.3.0':
    resolution: {integrity: sha512-VVgV+CXrhbMI3aSusQyclHkenWSAm95WaiKrMxRFam3JSUiIaQjoMIw2sEs/OX4XifnqeQUN4DYbJjlA8EfktQ==}
    engines: {node: '>= 10.16.0'}
    peerDependencies:
      jsep: ^0.4.0||^1.0.0

  '@jsep-plugin/regex@1.0.4':
    resolution: {integrity: sha512-q7qL4Mgjs1vByCaTnDFcBnV9HS7GVPJX5vyVoCgZHNSC9rjwIlmbXG5sUuorR5ndfHAIlJ8pVStxvjXHbNvtUg==}
    engines: {node: '>= 10.16.0'}
    peerDependencies:
      jsep: ^0.4.0||^1.0.0

  '@jsep-plugin/ternary@1.1.4':
    resolution: {integrity: sha512-ck5wiqIbqdMX6WRQztBL7ASDty9YLgJ3sSAK5ZpBzXeySvFGCzIvM6UiAI4hTZ22fEcYQVV/zhUbNscggW+Ukg==}
    engines: {node: '>= 10.16.0'}
    peerDependencies:
      jsep: ^0.4.0||^1.0.0

  '@jsonjoy.com/base64@1.1.2':
    resolution: {integrity: sha512-q6XAnWQDIMA3+FTiOYajoYqySkO+JSat0ytXGSuRdq9uXE7o92gzuQwQM14xaCRlBLGq3v5miDGC4vkVTn54xA==}
    engines: {node: '>=10.0'}
    peerDependencies:
      tslib: '2'

  '@jsonjoy.com/buffers@1.0.0':
    resolution: {integrity: sha512-NDigYR3PHqCnQLXYyoLbnEdzMMvzeiCWo1KOut7Q0CoIqg9tUAPKJ1iq/2nFhc5kZtexzutNY0LFjdwWL3Dw3Q==}
    engines: {node: '>=10.0'}
    peerDependencies:
      tslib: '2'

  '@jsonjoy.com/codegen@1.0.0':
    resolution: {integrity: sha512-E8Oy+08cmCf0EK/NMxpaJZmOxPqM+6iSe2S4nlSBrPZOORoDJILxtbSUEDKQyTamm/BVAhIGllOBNU79/dwf0g==}
    engines: {node: '>=10.0'}
    peerDependencies:
      tslib: '2'

  '@jsonjoy.com/json-pack@1.11.0':
    resolution: {integrity: sha512-nLqSTAYwpk+5ZQIoVp7pfd/oSKNWlEdvTq2LzVA4r2wtWZg6v+5u0VgBOaDJuUfNOuw/4Ysq6glN5QKSrOCgrA==}
    engines: {node: '>=10.0'}
    peerDependencies:
      tslib: '2'

  '@jsonjoy.com/json-pointer@1.0.2':
    resolution: {integrity: sha512-Fsn6wM2zlDzY1U+v4Nc8bo3bVqgfNTGcn6dMgs6FjrEnt4ZCe60o6ByKRjOGlI2gow0aE/Q41QOigdTqkyK5fg==}
    engines: {node: '>=10.0'}
    peerDependencies:
      tslib: '2'

  '@jsonjoy.com/util@1.9.0':
    resolution: {integrity: sha512-pLuQo+VPRnN8hfPqUTLTHk126wuYdXVxE6aDmjSeV4NCAgyxWbiOIeNJVtID3h1Vzpoi9m4jXezf73I6LgabgQ==}
    engines: {node: '>=10.0'}
    peerDependencies:
      tslib: '2'

  '@mermaid-js/mermaid-cli@11.12.0':
    resolution: {integrity: sha512-a0swOS6PByXKi0dZnLQQIhbtUEu7ubc6bojmIqXqvUPq7mIJukCNEvVBTv6IAbuEWqB3Ti8QntupoGdz3ej+kg==}
    engines: {node: ^18.19 || >=20.0}
    hasBin: true
    peerDependencies:
      puppeteer: ^23

  '@mermaid-js/mermaid-zenuml@0.2.2':
    resolution: {integrity: sha512-sUjwk4NWUpy9uaHypYSIGJDks10ZaZo5CHH9lx9xcmyqv9w7yvd4vecUmlUQxmlHStYO+aqSkYKX5/gFjDfypw==}
    peerDependencies:
      mermaid: ^10 || ^11

  '@mermaid-js/parser@0.6.2':
    resolution: {integrity: sha512-+PO02uGF6L6Cs0Bw8RpGhikVvMWEysfAyl27qTlroUB8jSWr1lL0Sf6zi78ZxlSnmgSY2AMMKVgghnN9jTtwkQ==}

  '@nodelib/fs.scandir@2.1.5':
    resolution: {integrity: sha512-vq24Bq3ym5HEQm2NKCr3yXDwjc7vTsEThRDnkp2DK9p1uqLR+DHurm/NOTo0KG7HYHU7eppKZj3MyqYuMBf62g==}
    engines: {node: '>= 8'}

  '@nodelib/fs.stat@2.0.5':
    resolution: {integrity: sha512-RkhPPp2zrqDAQA/2jNhnztcPAlv64XdhIp7a7454A5ovI7Bukxgt7MX7udwAu3zg1DcpPU0rz3VV1SeaqvY4+A==}
    engines: {node: '>= 8'}

  '@nodelib/fs.walk@1.2.8':
    resolution: {integrity: sha512-oGB+UxlgWcgQkgwo8GcEGwemoTFt3FIO9ababBmaGwXIoBKZ+GTy0pP185beGg7Llih/NSHSV2XAs1lnznocSg==}
    engines: {node: '>= 8'}

  '@orval/angular@7.11.2':
    resolution: {integrity: sha512-v7I3MXlc1DTFHZlCo10uqBmss/4puXi1EbYdlYGfeZ2sYQiwtRFEYAMnSIxHzMtdtI4jd7iDEH0fZRA7W6yloA==}

  '@orval/axios@7.11.2':
    resolution: {integrity: sha512-X5TJTFofCeJrQcHWoH0wz/032DBhPOQuZUUOPYO3DItOnq9/nfHJYKnUfg13wtYw0LVjCxyTZpeGLUBZnY804A==}

  '@orval/core@7.11.2':
    resolution: {integrity: sha512-5k2j4ro53yZ3J+tGMu3LpLgVb2OBtxNDgyrJik8qkrFyuORBLx/a+AJRFoPYwZmtnMZzzRXoH4J/fbpW5LXIyg==}

  '@orval/fetch@7.11.2':
    resolution: {integrity: sha512-FuupASqk4Dn8ZET7u5Ra5djKy22KfRfec60zRR/o5+L5iQkWKEe/A5DBT1PwjTMnp9789PEGlFPQjZNwMG98Tg==}

  '@orval/hono@7.11.2':
    resolution: {integrity: sha512-SddhKMYMB/dJH3YQx3xi0Zd+4tfhrEkqJdqQaYLXgENJiw0aGbdaZTdY6mb/e6qP38TTK6ME2PkYOqwkl2DQ7g==}

  '@orval/mcp@7.11.2':
    resolution: {integrity: sha512-9kGKko8wLuCbeETp8Pd8lXLtBpLzEJfR2kl2m19AI3nAoHXE/Tnn3KgjMIg0qvCcsRXGXdYJB7wfxy2URdAxVA==}

  '@orval/mock@7.11.2':
    resolution: {integrity: sha512-+uRq6BT6NU2z0UQtgeD6FMuLAxQ5bjJ5PZK3AsbDYFRSmAWUWoeaQcoWyF38F4t7ez779beGs3AlUg+z0Ec4rQ==}

  '@orval/query@7.11.2':
    resolution: {integrity: sha512-C/it+wNfcDtuvpB6h/78YwWU+Rjk7eU1Av8jAoGnvxMRli4nnzhSZ83HMILGhYQbE9WcfNZxQJ6OaBoTWqACPg==}

  '@orval/swr@7.11.2':
    resolution: {integrity: sha512-95GkKLVy67xJvsiVvK4nTOsCpebWM54FvQdKQaqlJ0FGCNUbqDjVRwBKbjP6dLc/B3wTmBAWlFSLbdVmjGCTYg==}

  '@orval/zod@7.11.2':
    resolution: {integrity: sha512-4MzTg5Wms8/LlM3CbYu80dvCbP88bVlQjnYsBdFXuEv0K2GYkBCAhVOrmXCVrPXE89neV6ABkvWQeuKZQpkdxQ==}

  '@pkgjs/parseargs@0.11.0':
    resolution: {integrity: sha512-+1VkjdD0QBLPodGrJUeqarH8VAIvQODIbwh9XpP5Syisf7YoQgsJKPNFoqqLQlu+VQ/tVSshMR6loPMn8U+dPg==}
    engines: {node: '>=14'}

  '@puppeteer/browsers@2.6.1':
    resolution: {integrity: sha512-aBSREisdsGH890S2rQqK82qmQYU3uFpSH8wcZWHgHzl3LfzsxAKbLNiAG9mO8v1Y0UICBeClICxPJvyr0rcuxg==}
    engines: {node: '>=18'}
    hasBin: true

  '@react-aria/focus@3.21.1':
    resolution: {integrity: sha512-hmH1IhHlcQ2lSIxmki1biWzMbGgnhdxJUM0MFfzc71Rv6YAzhlx4kX3GYn4VNcjCeb6cdPv4RZ5vunV4kgMZYQ==}
    peerDependencies:
      react: ^16.8.0 || ^17.0.0-rc.1 || ^18.0.0 || ^19.0.0-rc.1
      react-dom: ^16.8.0 || ^17.0.0-rc.1 || ^18.0.0 || ^19.0.0-rc.1

  '@react-aria/interactions@3.25.5':
    resolution: {integrity: sha512-EweYHOEvMwef/wsiEqV73KurX/OqnmbzKQa2fLxdULbec5+yDj6wVGaRHIzM4NiijIDe+bldEl5DG05CAKOAHA==}
    peerDependencies:
      react: ^16.8.0 || ^17.0.0-rc.1 || ^18.0.0 || ^19.0.0-rc.1
      react-dom: ^16.8.0 || ^17.0.0-rc.1 || ^18.0.0 || ^19.0.0-rc.1

  '@react-aria/ssr@3.9.10':
    resolution: {integrity: sha512-hvTm77Pf+pMBhuBm760Li0BVIO38jv1IBws1xFm1NoL26PU+fe+FMW5+VZWyANR6nYL65joaJKZqOdTQMkO9IQ==}
    engines: {node: '>= 12'}
    peerDependencies:
      react: ^16.8.0 || ^17.0.0-rc.1 || ^18.0.0 || ^19.0.0-rc.1

  '@react-aria/utils@3.30.1':
    resolution: {integrity: sha512-zETcbDd6Vf9GbLndO6RiWJadIZsBU2MMm23rBACXLmpRztkrIqPEb2RVdlLaq1+GklDx0Ii6PfveVjx+8S5U6A==}
    peerDependencies:
      react: ^16.8.0 || ^17.0.0-rc.1 || ^18.0.0 || ^19.0.0-rc.1
      react-dom: ^16.8.0 || ^17.0.0-rc.1 || ^18.0.0 || ^19.0.0-rc.1

  '@react-stately/flags@3.1.2':
    resolution: {integrity: sha512-2HjFcZx1MyQXoPqcBGALwWWmgFVUk2TuKVIQxCbRq7fPyWXIl6VHcakCLurdtYC2Iks7zizvz0Idv48MQ38DWg==}

  '@react-stately/utils@3.10.8':
    resolution: {integrity: sha512-SN3/h7SzRsusVQjQ4v10LaVsDc81jyyR0DD5HnsQitm/I5WDpaSr2nRHtyloPFU48jlql1XX/S04T2DLQM7Y3g==}
    peerDependencies:
      react: ^16.8.0 || ^17.0.0-rc.1 || ^18.0.0 || ^19.0.0-rc.1

  '@react-types/shared@3.32.0':
    resolution: {integrity: sha512-t+cligIJsZYFMSPFMvsJMjzlzde06tZMOIOFa1OV5Z0BcMowrb2g4mB57j/9nP28iJIRYn10xCniQts+qadrqQ==}
    peerDependencies:
      react: ^16.8.0 || ^17.0.0-rc.1 || ^18.0.0 || ^19.0.0-rc.1

  '@rolldown/pluginutils@1.0.0-beta.27':
    resolution: {integrity: sha512-+d0F4MKMCbeVUJwG96uQ4SgAznZNSq93I3V+9NHA4OpvqG8mRCpGdKmK8l/dl02h2CCDHwW2FqilnTyDcAnqjA==}

  '@rollup/rollup-android-arm-eabi@4.50.1':
    resolution: {integrity: sha512-HJXwzoZN4eYTdD8bVV22DN8gsPCAj3V20NHKOs8ezfXanGpmVPR7kalUHd+Y31IJp9stdB87VKPFbsGY3H/2ag==}
    cpu: [arm]
    os: [android]

  '@rollup/rollup-android-arm64@4.50.1':
    resolution: {integrity: sha512-PZlsJVcjHfcH53mOImyt3bc97Ep3FJDXRpk9sMdGX0qgLmY0EIWxCag6EigerGhLVuL8lDVYNnSo8qnTElO4xw==}
    cpu: [arm64]
    os: [android]

  '@rollup/rollup-darwin-arm64@4.50.1':
    resolution: {integrity: sha512-xc6i2AuWh++oGi4ylOFPmzJOEeAa2lJeGUGb4MudOtgfyyjr4UPNK+eEWTPLvmPJIY/pgw6ssFIox23SyrkkJw==}
    cpu: [arm64]
    os: [darwin]

  '@rollup/rollup-darwin-x64@4.50.1':
    resolution: {integrity: sha512-2ofU89lEpDYhdLAbRdeyz/kX3Y2lpYc6ShRnDjY35bZhd2ipuDMDi6ZTQ9NIag94K28nFMofdnKeHR7BT0CATw==}
    cpu: [x64]
    os: [darwin]

  '@rollup/rollup-freebsd-arm64@4.50.1':
    resolution: {integrity: sha512-wOsE6H2u6PxsHY/BeFHA4VGQN3KUJFZp7QJBmDYI983fgxq5Th8FDkVuERb2l9vDMs1D5XhOrhBrnqcEY6l8ZA==}
    cpu: [arm64]
    os: [freebsd]

  '@rollup/rollup-freebsd-x64@4.50.1':
    resolution: {integrity: sha512-A/xeqaHTlKbQggxCqispFAcNjycpUEHP52mwMQZUNqDUJFFYtPHCXS1VAG29uMlDzIVr+i00tSFWFLivMcoIBQ==}
    cpu: [x64]
    os: [freebsd]

  '@rollup/rollup-linux-arm-gnueabihf@4.50.1':
    resolution: {integrity: sha512-54v4okehwl5TaSIkpp97rAHGp7t3ghinRd/vyC1iXqXMfjYUTm7TfYmCzXDoHUPTTf36L8pr0E7YsD3CfB3ZDg==}
    cpu: [arm]
    os: [linux]

  '@rollup/rollup-linux-arm-musleabihf@4.50.1':
    resolution: {integrity: sha512-p/LaFyajPN/0PUHjv8TNyxLiA7RwmDoVY3flXHPSzqrGcIp/c2FjwPPP5++u87DGHtw+5kSH5bCJz0mvXngYxw==}
    cpu: [arm]
    os: [linux]

  '@rollup/rollup-linux-arm64-gnu@4.50.1':
    resolution: {integrity: sha512-2AbMhFFkTo6Ptna1zO7kAXXDLi7H9fGTbVaIq2AAYO7yzcAsuTNWPHhb2aTA6GPiP+JXh85Y8CiS54iZoj4opw==}
    cpu: [arm64]
    os: [linux]

  '@rollup/rollup-linux-arm64-musl@4.50.1':
    resolution: {integrity: sha512-Cgef+5aZwuvesQNw9eX7g19FfKX5/pQRIyhoXLCiBOrWopjo7ycfB292TX9MDcDijiuIJlx1IzJz3IoCPfqs9w==}
    cpu: [arm64]
    os: [linux]

  '@rollup/rollup-linux-loongarch64-gnu@4.50.1':
    resolution: {integrity: sha512-RPhTwWMzpYYrHrJAS7CmpdtHNKtt2Ueo+BlLBjfZEhYBhK00OsEqM08/7f+eohiF6poe0YRDDd8nAvwtE/Y62Q==}
    cpu: [loong64]
    os: [linux]

  '@rollup/rollup-linux-ppc64-gnu@4.50.1':
    resolution: {integrity: sha512-eSGMVQw9iekut62O7eBdbiccRguuDgiPMsw++BVUg+1K7WjZXHOg/YOT9SWMzPZA+w98G+Fa1VqJgHZOHHnY0Q==}
    cpu: [ppc64]
    os: [linux]

  '@rollup/rollup-linux-riscv64-gnu@4.50.1':
    resolution: {integrity: sha512-S208ojx8a4ciIPrLgazF6AgdcNJzQE4+S9rsmOmDJkusvctii+ZvEuIC4v/xFqzbuP8yDjn73oBlNDgF6YGSXQ==}
    cpu: [riscv64]
    os: [linux]

  '@rollup/rollup-linux-riscv64-musl@4.50.1':
    resolution: {integrity: sha512-3Ag8Ls1ggqkGUvSZWYcdgFwriy2lWo+0QlYgEFra/5JGtAd6C5Hw59oojx1DeqcA2Wds2ayRgvJ4qxVTzCHgzg==}
    cpu: [riscv64]
    os: [linux]

  '@rollup/rollup-linux-s390x-gnu@4.50.1':
    resolution: {integrity: sha512-t9YrKfaxCYe7l7ldFERE1BRg/4TATxIg+YieHQ966jwvo7ddHJxPj9cNFWLAzhkVsbBvNA4qTbPVNsZKBO4NSg==}
    cpu: [s390x]
    os: [linux]

  '@rollup/rollup-linux-x64-gnu@4.50.1':
    resolution: {integrity: sha512-MCgtFB2+SVNuQmmjHf+wfI4CMxy3Tk8XjA5Z//A0AKD7QXUYFMQcns91K6dEHBvZPCnhJSyDWLApk40Iq/H3tA==}
    cpu: [x64]
    os: [linux]

  '@rollup/rollup-linux-x64-musl@4.50.1':
    resolution: {integrity: sha512-nEvqG+0jeRmqaUMuwzlfMKwcIVffy/9KGbAGyoa26iu6eSngAYQ512bMXuqqPrlTyfqdlB9FVINs93j534UJrg==}
    cpu: [x64]
    os: [linux]

  '@rollup/rollup-openharmony-arm64@4.50.1':
    resolution: {integrity: sha512-RDsLm+phmT3MJd9SNxA9MNuEAO/J2fhW8GXk62G/B4G7sLVumNFbRwDL6v5NrESb48k+QMqdGbHgEtfU0LCpbA==}
    cpu: [arm64]
    os: [openharmony]

  '@rollup/rollup-win32-arm64-msvc@4.50.1':
    resolution: {integrity: sha512-hpZB/TImk2FlAFAIsoElM3tLzq57uxnGYwplg6WDyAxbYczSi8O2eQ+H2Lx74504rwKtZ3N2g4bCUkiamzS6TQ==}
    cpu: [arm64]
    os: [win32]

  '@rollup/rollup-win32-ia32-msvc@4.50.1':
    resolution: {integrity: sha512-SXjv8JlbzKM0fTJidX4eVsH+Wmnp0/WcD8gJxIZyR6Gay5Qcsmdbi9zVtnbkGPG8v2vMR1AD06lGWy5FLMcG7A==}
    cpu: [ia32]
    os: [win32]

  '@rollup/rollup-win32-x64-msvc@4.50.1':
    resolution: {integrity: sha512-StxAO/8ts62KZVRAm4JZYq9+NqNsV7RvimNK+YM7ry//zebEH6meuugqW/P5OFUCjyQgui+9fUxT6d5NShvMvA==}
    cpu: [x64]
    os: [win32]

  '@shikijs/engine-oniguruma@3.12.2':
    resolution: {integrity: sha512-hozwnFHsLvujK4/CPVHNo3Bcg2EsnG8krI/ZQ2FlBlCRpPZW4XAEQmEwqegJsypsTAN9ehu2tEYe30lYKSZW/w==}

  '@shikijs/langs@3.12.2':
    resolution: {integrity: sha512-bVx5PfuZHDSHoBal+KzJZGheFuyH4qwwcwG/n+MsWno5cTlKmaNtTsGzJpHYQ8YPbB5BdEdKU1rga5/6JGY8ww==}

  '@shikijs/themes@3.12.2':
    resolution: {integrity: sha512-fTR3QAgnwYpfGczpIbzPjlRnxyONJOerguQv1iwpyQZ9QXX4qy/XFQqXlf17XTsorxnHoJGbH/LXBvwtqDsF5A==}

  '@shikijs/types@3.12.2':
    resolution: {integrity: sha512-K5UIBzxCyv0YoxN3LMrKB9zuhp1bV+LgewxuVwHdl4Gz5oePoUFrr9EfgJlGlDeXCU1b/yhdnXeuRvAnz8HN8Q==}

  '@shikijs/vscode-textmate@10.0.2':
    resolution: {integrity: sha512-83yeghZ2xxin3Nj8z1NMd/NCuca+gsYXswywDy5bHvwlWL8tpTQmzGeUuHd9FC3E/SBEMvzJRwWEOz5gGes9Qg==}

  '@stoplight/better-ajv-errors@1.0.3':
    resolution: {integrity: sha512-0p9uXkuB22qGdNfy3VeEhxkU5uwvp/KrBTAbrLBURv6ilxIVwanKwjMc41lQfIVgPGcOkmLbTolfFrSsueu7zA==}
    engines: {node: ^12.20 || >= 14.13}
    peerDependencies:
      ajv: '>=8'

  '@stoplight/json-ref-readers@1.2.2':
    resolution: {integrity: sha512-nty0tHUq2f1IKuFYsLM4CXLZGHdMn+X/IwEUIpeSOXt0QjMUbL0Em57iJUDzz+2MkWG83smIigNZ3fauGjqgdQ==}
    engines: {node: '>=8.3.0'}

  '@stoplight/json-ref-resolver@3.1.6':
    resolution: {integrity: sha512-YNcWv3R3n3U6iQYBsFOiWSuRGE5su1tJSiX6pAPRVk7dP0L7lqCteXGzuVRQ0gMZqUl8v1P0+fAKxF6PLo9B5A==}
    engines: {node: '>=8.3.0'}

  '@stoplight/json@3.21.7':
    resolution: {integrity: sha512-xcJXgKFqv/uCEgtGlPxy3tPA+4I+ZI4vAuMJ885+ThkTHFVkC+0Fm58lA9NlsyjnkpxFh4YiQWpH+KefHdbA0A==}
    engines: {node: '>=8.3.0'}

  '@stoplight/ordered-object-literal@1.0.5':
    resolution: {integrity: sha512-COTiuCU5bgMUtbIFBuyyh2/yVVzlr5Om0v5utQDgBCuQUOPgU1DwoffkTfg4UBQOvByi5foF4w4T+H9CoRe5wg==}
    engines: {node: '>=8'}

  '@stoplight/path@1.3.2':
    resolution: {integrity: sha512-lyIc6JUlUA8Ve5ELywPC8I2Sdnh1zc1zmbYgVarhXIp9YeAB0ReeqmGEOWNtlHkbP2DAA1AL65Wfn2ncjK/jtQ==}
    engines: {node: '>=8'}

  '@stoplight/spectral-core@1.20.0':
    resolution: {integrity: sha512-5hBP81nCC1zn1hJXL/uxPNRKNcB+/pEIHgCjPRpl/w/qy9yC9ver04tw1W0l/PMiv0UeB5dYgozXVQ4j5a6QQQ==}
    engines: {node: ^16.20 || ^18.18 || >= 20.17}

  '@stoplight/spectral-formats@1.8.2':
    resolution: {integrity: sha512-c06HB+rOKfe7tuxg0IdKDEA5XnjL2vrn/m/OVIIxtINtBzphZrOgtRn7epQ5bQF5SWp84Ue7UJWaGgDwVngMFw==}
    engines: {node: ^16.20 || ^18.18 || >= 20.17}

  '@stoplight/spectral-functions@1.10.1':
    resolution: {integrity: sha512-obu8ZfoHxELOapfGsCJixKZXZcffjg+lSoNuttpmUFuDzVLT3VmH8QkPXfOGOL5Pz80BR35ClNAToDkdnYIURg==}
    engines: {node: ^16.20 || ^18.18 || >= 20.17}

  '@stoplight/spectral-parsers@1.0.5':
    resolution: {integrity: sha512-ANDTp2IHWGvsQDAY85/jQi9ZrF4mRrA5bciNHX+PUxPr4DwS6iv4h+FVWJMVwcEYdpyoIdyL+SRmHdJfQEPmwQ==}
    engines: {node: ^16.20 || ^18.18 || >= 20.17}

  '@stoplight/spectral-ref-resolver@1.0.5':
    resolution: {integrity: sha512-gj3TieX5a9zMW29z3mBlAtDOCgN3GEc1VgZnCVlr5irmR4Qi5LuECuFItAq4pTn5Zu+sW5bqutsCH7D4PkpyAA==}
    engines: {node: ^16.20 || ^18.18 || >= 20.17}

  '@stoplight/spectral-rulesets@1.22.0':
    resolution: {integrity: sha512-l2EY2jiKKLsvnPfGy+pXC0LeGsbJzcQP5G/AojHgf+cwN//VYxW1Wvv4WKFx/CLmLxc42mJYF2juwWofjWYNIQ==}
    engines: {node: ^16.20 || ^18.18 || >= 20.17}

  '@stoplight/spectral-runtime@1.1.4':
    resolution: {integrity: sha512-YHbhX3dqW0do6DhiPSgSGQzr6yQLlWybhKwWx0cqxjMwxej3TqLv3BXMfIUYFKKUqIwH4Q2mV8rrMM8qD2N0rQ==}
    engines: {node: ^16.20 || ^18.18 || >= 20.17}

  '@stoplight/types@13.20.0':
    resolution: {integrity: sha512-2FNTv05If7ib79VPDA/r9eUet76jewXFH2y2K5vuge6SXbRHtWBhcaRmu+6QpF4/WRNoJj5XYRSwLGXDxysBGA==}
    engines: {node: ^12.20 || >=14.13}

  '@stoplight/types@13.6.0':
    resolution: {integrity: sha512-dzyuzvUjv3m1wmhPfq82lCVYGcXG0xUYgqnWfCq3PCVR4BKFhjdkHrnJ+jIDoMKvXb05AZP/ObQF6+NpDo29IQ==}
    engines: {node: ^12.20 || >=14.13}

  '@stoplight/types@14.1.1':
    resolution: {integrity: sha512-/kjtr+0t0tjKr+heVfviO9FrU/uGLc+QNX3fHJc19xsCNYqU7lVhaXxDmEID9BZTjG+/r9pK9xP/xU02XGg65g==}
    engines: {node: ^12.20 || >=14.13}

  '@stoplight/yaml-ast-parser@0.0.50':
    resolution: {integrity: sha512-Pb6M8TDO9DtSVla9yXSTAxmo9GVEouq5P40DWXdOie69bXogZTkgvopCq+yEvTMA0F6PEvdJmbtTV3ccIp11VQ==}

  '@stoplight/yaml@4.3.0':
    resolution: {integrity: sha512-JZlVFE6/dYpP9tQmV0/ADfn32L9uFarHWxfcRhReKUnljz1ZiUM5zpX+PH8h5CJs6lao3TuFqnPm9IJJCEkE2w==}
    engines: {node: '>=10.8'}

  '@swc/helpers@0.5.17':
    resolution: {integrity: sha512-5IKx/Y13RsYd+sauPb2x+U/xZikHjolzfuDgTAl/Tdf3Q8rslRvC19NKDLgAJQ6wsqADk10ntlv08nPFw/gO/A==}

  '@tanstack/query-core@5.87.4':
    resolution: {integrity: sha512-uNsg6zMxraEPDVO2Bn+F3/ctHi+Zsk+MMpcN8h6P7ozqD088F6mFY5TfGM7zuyIrL7HKpDyu6QHfLWiDxh3cuw==}

  '@tanstack/react-query@5.87.4':
    resolution: {integrity: sha512-T5GT/1ZaNsUXf5I3RhcYuT17I4CPlbZgyLxc/ZGv7ciS6esytlbjb3DgUFO6c8JWYMDpdjSWInyGZUErgzqhcA==}
    peerDependencies:
      react: ^18 || ^19

  '@tanstack/react-virtual@3.13.12':
    resolution: {integrity: sha512-Gd13QdxPSukP8ZrkbgS2RwoZseTTbQPLnQEn7HY/rqtM+8Zt95f7xKC7N0EsKs7aoz0WzZ+fditZux+F8EzYxA==}
    peerDependencies:
      react: ^16.8.0 || ^17.0.0 || ^18.0.0 || ^19.0.0
      react-dom: ^16.8.0 || ^17.0.0 || ^18.0.0 || ^19.0.0

  '@tanstack/virtual-core@3.13.12':
    resolution: {integrity: sha512-1YBOJfRHV4sXUmWsFSf5rQor4Ss82G8dQWLRbnk3GA4jeP8hQt1hxXh0tmflpC0dz3VgEv/1+qwPyLeWkQuPFA==}

  '@tootallnate/quickjs-emscripten@0.23.0':
    resolution: {integrity: sha512-C5Mc6rdnsaJDjO3UpGW/CQTHtCKaYlScZTly4JIu97Jxo/odCiH0ITnDXSJPTOrEKk/ycSZ0AOgTmkDtkOsvIA==}

  '@types/babel__core@7.20.5':
    resolution: {integrity: sha512-qoQprZvz5wQFJwMDqeseRXWv3rqMvhgpbXFfVyWhbx9X47POIA6i/+dXefEmZKoAgOaTdaIgNSMqMIU61yRyzA==}

  '@types/babel__generator@7.27.0':
    resolution: {integrity: sha512-ufFd2Xi92OAVPYsy+P4n7/U7e68fex0+Ee8gSG9KX7eo084CWiQ4sdxktvdl0bOPupXtVJPY19zk6EwWqUQ8lg==}

  '@types/babel__template@7.4.4':
    resolution: {integrity: sha512-h/NUaSyG5EyxBIp8YRxo4RMe2/qQgvyowRwVMzhYhBCONbW8PUsg4lkFMrhgZhUe5z3L3MiLDuvyJ/CaPa2A8A==}

  '@types/babel__traverse@7.28.0':
    resolution: {integrity: sha512-8PvcXf70gTDZBgt9ptxJ8elBeBjcLOAcOtoO/mPJjtji1+CdGbHgm77om1GrsPxsiE+uXIpNSK64UYaIwQXd4Q==}

  '@types/chai@5.2.2':
    resolution: {integrity: sha512-8kB30R7Hwqf40JPiKhVzodJs2Qc1ZJ5zuT3uzw5Hq/dhNCl3G3l83jfpdI1e20BP348+fV7VIL/+FxaXkqBmWg==}

  '@types/d3-array@3.2.1':
    resolution: {integrity: sha512-Y2Jn2idRrLzUfAKV2LyRImR+y4oa2AntrgID95SHJxuMUrkNXmanDSed71sRNZysveJVt1hLLemQZIady0FpEg==}

  '@types/d3-axis@3.0.6':
    resolution: {integrity: sha512-pYeijfZuBd87T0hGn0FO1vQ/cgLk6E1ALJjfkC0oJ8cbwkZl3TpgS8bVBLZN+2jjGgg38epgxb2zmoGtSfvgMw==}

  '@types/d3-brush@3.0.6':
    resolution: {integrity: sha512-nH60IZNNxEcrh6L1ZSMNA28rj27ut/2ZmI3r96Zd+1jrZD++zD3LsMIjWlvg4AYrHn/Pqz4CF3veCxGjtbqt7A==}

  '@types/d3-chord@3.0.6':
    resolution: {integrity: sha512-LFYWWd8nwfwEmTZG9PfQxd17HbNPksHBiJHaKuY1XeqscXacsS2tyoo6OdRsjf+NQYeB6XrNL3a25E3gH69lcg==}

  '@types/d3-color@3.1.3':
    resolution: {integrity: sha512-iO90scth9WAbmgv7ogoq57O9YpKmFBbmoEoCHDB2xMBY0+/KVrqAaCDyCE16dUspeOvIxFFRI+0sEtqDqy2b4A==}

  '@types/d3-contour@3.0.6':
    resolution: {integrity: sha512-BjzLgXGnCWjUSYGfH1cpdo41/hgdWETu4YxpezoztawmqsvCeep+8QGfiY6YbDvfgHz/DkjeIkkZVJavB4a3rg==}

  '@types/d3-delaunay@6.0.4':
    resolution: {integrity: sha512-ZMaSKu4THYCU6sV64Lhg6qjf1orxBthaC161plr5KuPHo3CNm8DTHiLw/5Eq2b6TsNP0W0iJrUOFscY6Q450Hw==}

  '@types/d3-dispatch@3.0.7':
    resolution: {integrity: sha512-5o9OIAdKkhN1QItV2oqaE5KMIiXAvDWBDPrD85e58Qlz1c1kI/J0NcqbEG88CoTwJrYe7ntUCVfeUl2UJKbWgA==}

  '@types/d3-drag@3.0.7':
    resolution: {integrity: sha512-HE3jVKlzU9AaMazNufooRJ5ZpWmLIoc90A37WU2JMmeq28w1FQqCZswHZ3xR+SuxYftzHq6WU6KJHvqxKzTxxQ==}

  '@types/d3-dsv@3.0.7':
    resolution: {integrity: sha512-n6QBF9/+XASqcKK6waudgL0pf/S5XHPPI8APyMLLUHd8NqouBGLsU8MgtO7NINGtPBtk9Kko/W4ea0oAspwh9g==}

  '@types/d3-ease@3.0.2':
    resolution: {integrity: sha512-NcV1JjO5oDzoK26oMzbILE6HW7uVXOHLQvHshBUW4UMdZGfiY6v5BeQwh9a9tCzv+CeefZQHJt5SRgK154RtiA==}

  '@types/d3-fetch@3.0.7':
    resolution: {integrity: sha512-fTAfNmxSb9SOWNB9IoG5c8Hg6R+AzUHDRlsXsDZsNp6sxAEOP0tkP3gKkNSO/qmHPoBFTxNrjDprVHDQDvo5aA==}

  '@types/d3-force@3.0.10':
    resolution: {integrity: sha512-ZYeSaCF3p73RdOKcjj+swRlZfnYpK1EbaDiYICEEp5Q6sUiqFaFQ9qgoshp5CzIyyb/yD09kD9o2zEltCexlgw==}

  '@types/d3-format@3.0.4':
    resolution: {integrity: sha512-fALi2aI6shfg7vM5KiR1wNJnZ7r6UuggVqtDA+xiEdPZQwy/trcQaHnwShLuLdta2rTymCNpxYTiMZX/e09F4g==}

  '@types/d3-geo@3.1.0':
    resolution: {integrity: sha512-856sckF0oP/diXtS4jNsiQw/UuK5fQG8l/a9VVLeSouf1/PPbBE1i1W852zVwKwYCBkFJJB7nCFTbk6UMEXBOQ==}

  '@types/d3-hierarchy@3.1.7':
    resolution: {integrity: sha512-tJFtNoYBtRtkNysX1Xq4sxtjK8YgoWUNpIiUee0/jHGRwqvzYxkq0hGVbbOGSz+JgFxxRu4K8nb3YpG3CMARtg==}

  '@types/d3-interpolate@3.0.4':
    resolution: {integrity: sha512-mgLPETlrpVV1YRJIglr4Ez47g7Yxjl1lj7YKsiMCb27VJH9W8NVM6Bb9d8kkpG/uAQS5AmbA48q2IAolKKo1MA==}

  '@types/d3-path@3.1.1':
    resolution: {integrity: sha512-VMZBYyQvbGmWyWVea0EHs/BwLgxc+MKi1zLDCONksozI4YJMcTt8ZEuIR4Sb1MMTE8MMW49v0IwI5+b7RmfWlg==}

  '@types/d3-polygon@3.0.2':
    resolution: {integrity: sha512-ZuWOtMaHCkN9xoeEMr1ubW2nGWsp4nIql+OPQRstu4ypeZ+zk3YKqQT0CXVe/PYqrKpZAi+J9mTs05TKwjXSRA==}

  '@types/d3-quadtree@3.0.6':
    resolution: {integrity: sha512-oUzyO1/Zm6rsxKRHA1vH0NEDG58HrT5icx/azi9MF1TWdtttWl0UIUsjEQBBh+SIkrpd21ZjEv7ptxWys1ncsg==}

  '@types/d3-random@3.0.3':
    resolution: {integrity: sha512-Imagg1vJ3y76Y2ea0871wpabqp613+8/r0mCLEBfdtqC7xMSfj9idOnmBYyMoULfHePJyxMAw3nWhJxzc+LFwQ==}

  '@types/d3-scale-chromatic@3.1.0':
    resolution: {integrity: sha512-iWMJgwkK7yTRmWqRB5plb1kadXyQ5Sj8V/zYlFGMUBbIPKQScw+Dku9cAAMgJG+z5GYDoMjWGLVOvjghDEFnKQ==}

  '@types/d3-scale@4.0.9':
    resolution: {integrity: sha512-dLmtwB8zkAeO/juAMfnV+sItKjlsw2lKdZVVy6LRr0cBmegxSABiLEpGVmSJJ8O08i4+sGR6qQtb6WtuwJdvVw==}

  '@types/d3-selection@3.0.11':
    resolution: {integrity: sha512-bhAXu23DJWsrI45xafYpkQ4NtcKMwWnAC/vKrd2l+nxMFuvOT3XMYTIj2opv8vq8AO5Yh7Qac/nSeP/3zjTK0w==}

  '@types/d3-shape@3.1.7':
    resolution: {integrity: sha512-VLvUQ33C+3J+8p+Daf+nYSOsjB4GXp19/S/aGo60m9h1v6XaxjiT82lKVWJCfzhtuZ3yD7i/TPeC/fuKLLOSmg==}

  '@types/d3-time-format@4.0.3':
    resolution: {integrity: sha512-5xg9rC+wWL8kdDj153qZcsJ0FWiFt0J5RB6LYUNZjwSnesfblqrI/bJ1wBdJ8OQfncgbJG5+2F+qfqnqyzYxyg==}

  '@types/d3-time@3.0.4':
    resolution: {integrity: sha512-yuzZug1nkAAaBlBBikKZTgzCeA+k1uy4ZFwWANOfKw5z5LRhV0gNA7gNkKm7HoK+HRN0wX3EkxGk0fpbWhmB7g==}

  '@types/d3-timer@3.0.2':
    resolution: {integrity: sha512-Ps3T8E8dZDam6fUyNiMkekK3XUsaUEik+idO9/YjPtfj2qruF8tFBXS7XhtE4iIXBLxhmLjP3SXpLhVf21I9Lw==}

  '@types/d3-transition@3.0.9':
    resolution: {integrity: sha512-uZS5shfxzO3rGlu0cC3bjmMFKsXv+SmZZcgp0KD22ts4uGXp5EVYGzu/0YdwZeKmddhcAccYtREJKkPfXkZuCg==}

  '@types/d3-zoom@3.0.8':
    resolution: {integrity: sha512-iqMC4/YlFCSlO8+2Ii1GGGliCAY4XdeG748w5vQUbevlbDu0zSjH/+jojorQVBK/se0j6DUFNPBGSqD3YWYnDw==}

  '@types/d3@7.4.3':
    resolution: {integrity: sha512-lZXZ9ckh5R8uiFVt8ogUNf+pIrK4EsWrx2Np75WvF/eTpJ0FMHNhjXk8CKEx/+gpHbNQyJWehbFaTvqmHWB3ww==}

  '@types/debug@4.1.12':
    resolution: {integrity: sha512-vIChWdVG3LG1SMxEvI/AK+FWJthlrqlTu7fbrlywTkkaONwk/UAGaULXRlf8vkzFBLVm0zkMdCquhL5aOjhXPQ==}

  '@types/deep-eql@4.0.2':
    resolution: {integrity: sha512-c9h9dVVMigMPc4bwTvC5dxqtqJZwQPePsWjPlpSOnojbor6pGqdk541lfA7AqFQr5pB1BRdq0juY9db81BwyFw==}

  '@types/es-aggregate-error@1.0.6':
    resolution: {integrity: sha512-qJ7LIFp06h1QE1aVxbVd+zJP2wdaugYXYfd6JxsyRMrYHaxb6itXPogW2tz+ylUJ1n1b+JF1PHyYCfYHm0dvUg==}

  '@types/estree@1.0.8':
    resolution: {integrity: sha512-dWHzHa2WqEXI/O1E9OjrocMTKJl2mSrEolh1Iomrv6U+JuNwaHXsXx9bLu5gG7BUWFIN0skIQJQ/L1rIex4X6w==}

  '@types/geojson@7946.0.16':
    resolution: {integrity: sha512-6C8nqWur3j98U6+lXDfTUWIfgvZU+EumvpHKcYjujKH7woYyLj2sUmff0tRhrqM7BohUw7Pz3ZB1jj2gW9Fvmg==}

  '@types/hast@3.0.4':
    resolution: {integrity: sha512-WPs+bbQw5aCj+x6laNGWLH3wviHtoCv/P3+otBhbOhJgG8qtpdAMlTCxLtsTWA7LH1Oh/bFCHsBn0TPS5m30EQ==}

  '@types/json-schema@7.0.15':
    resolution: {integrity: sha512-5+fP8P8MFNC+AyZCDxrB2pkZFPGzqQWUzpSeuuVLvm8VMcorNYavBqoFcxK8bQz4Qsbn4oUEEem4wDLfcysGHA==}

  '@types/katex@0.16.7':
    resolution: {integrity: sha512-HMwFiRujE5PjrgwHQ25+bsLJgowjGjm5Z8FVSf0N6PwgJrwxH0QxzHYDcKsTfV3wva0vzrpqMTJS2jXPr5BMEQ==}

  '@types/ms@2.1.0':
    resolution: {integrity: sha512-GsCCIZDE/p3i96vtEqx+7dBUGXrc7zeSK3wwPHIaRThS+9OhWIXRqzs4d6k1SVU8g91DrNRWxWUGhp5KXQb2VA==}

  '@types/node@20.19.13':
    resolution: {integrity: sha512-yCAeZl7a0DxgNVteXFHt9+uyFbqXGy/ShC4BlcHkoE0AfGXYv/BUiplV72DjMYXHDBXFjhvr6DD1NiRVfB4j8g==}

  '@types/node@24.3.1':
    resolution: {integrity: sha512-3vXmQDXy+woz+gnrTvuvNrPzekOi+Ds0ReMxw0LzBiK3a+1k0kQn9f2NWk+lgD4rJehFUmYy2gMhJ2ZI+7YP9g==}

  '@types/prop-types@15.7.15':
    resolution: {integrity: sha512-F6bEyamV9jKGAFBEmlQnesRPGOQqS2+Uwi0Em15xenOxHaf2hv6L8YCVn3rPdPJOiJfPiCnLIRyvwVaqMY3MIw==}

  '@types/react-dom@18.3.7':
    resolution: {integrity: sha512-MEe3UeoENYVFXzoXEWsvcpg6ZvlrFNlOQ7EOsvhI3CfAXwzPfO8Qwuxd40nepsYKqyyVQnTdEfv68q91yLcKrQ==}
    peerDependencies:
      '@types/react': ^18.0.0

  '@types/react@18.3.24':
    resolution: {integrity: sha512-0dLEBsA1kI3OezMBF8nSsb7Nk19ZnsyE1LLhB8r27KbgU5H4pvuqZLdtE+aUkJVoXgTVuA+iLIwmZ0TuK4tx6A==}

  '@types/trusted-types@2.0.7':
    resolution: {integrity: sha512-ScaPdn1dQczgbl0QFTeTOmVHFULt394XJgOQNoyVhZ6r2vLnMLJfBPd53SB52T/3G36VI1/g2MZaX0cwDuXsfw==}

  '@types/unist@2.0.11':
    resolution: {integrity: sha512-CmBKiL6NNo/OqgmMn95Fk9Whlp2mtvIv+KNpQKN2F4SjvrEesubTRWGYSg+BnWZOnlCaSTU1sMpsBOzgbYhnsA==}

  '@types/urijs@1.19.25':
    resolution: {integrity: sha512-XOfUup9r3Y06nFAZh3WvO0rBU4OtlfPB/vgxpjg+NRdGU6CN6djdc6OEiH+PcqHCY6eFLo9Ista73uarf4gnBg==}

  '@types/yauzl@2.10.3':
    resolution: {integrity: sha512-oJoftv0LSuaDZE3Le4DbKX+KS9G36NzOeSap90UIK0yMA/NhKJhqlSGtNDORNRaIbQfzjXDrQa0ytJ6mNRGz/Q==}

  '@vitejs/plugin-react@4.7.0':
    resolution: {integrity: sha512-gUu9hwfWvvEDBBmgtAowQCojwZmJ5mcLn3aufeCsitijs3+f2NsrPtlAWIR6OPiqljl96GVCUbLe0HyqIpVaoA==}
    engines: {node: ^14.18.0 || >=16.0.0}
    peerDependencies:
      vite: ^4.2.0 || ^5.0.0 || ^6.0.0 || ^7.0.0

  '@vitest/expect@3.2.4':
    resolution: {integrity: sha512-Io0yyORnB6sikFlt8QW5K7slY4OjqNX9jmJQ02QDda8lyM6B5oNgVWoSoKPac8/kgnCUzuHQKrSLtu/uOqqrig==}

  '@vitest/mocker@3.2.4':
    resolution: {integrity: sha512-46ryTE9RZO/rfDd7pEqFl7etuyzekzEhUbTW3BvmeO/BcCMEgq59BKhek3dXDWgAj4oMK6OZi+vRr1wPW6qjEQ==}
    peerDependencies:
      msw: ^2.4.9
      vite: ^5.0.0 || ^6.0.0 || ^7.0.0-0
    peerDependenciesMeta:
      msw:
        optional: true
      vite:
        optional: true

  '@vitest/pretty-format@3.2.4':
    resolution: {integrity: sha512-IVNZik8IVRJRTr9fxlitMKeJeXFFFN0JaB9PHPGQ8NKQbGpfjlTx9zO4RefN8gp7eqjNy8nyK3NZmBzOPeIxtA==}

  '@vitest/runner@3.2.4':
    resolution: {integrity: sha512-oukfKT9Mk41LreEW09vt45f8wx7DordoWUZMYdY/cyAk7w5TWkTRCNZYF7sX7n2wB7jyGAl74OxgwhPgKaqDMQ==}

  '@vitest/snapshot@3.2.4':
    resolution: {integrity: sha512-dEYtS7qQP2CjU27QBC5oUOxLE/v5eLkGqPE0ZKEIDGMs4vKWe7IjgLOeauHsR0D5YuuycGRO5oSRXnwnmA78fQ==}

  '@vitest/spy@3.2.4':
    resolution: {integrity: sha512-vAfasCOe6AIK70iP5UD11Ac4siNUNJ9i/9PZ3NKx07sG6sUxeag1LWdNrMWeKKYBLlzuK+Gn65Yd5nyL6ds+nw==}

  '@vitest/utils@3.2.4':
    resolution: {integrity: sha512-fB2V0JFrQSMsCo9HiSq3Ezpdv4iYaXRG1Sx8edX3MwxfyNn83mKiGzOcH+Fkxt4MHxr3y42fQi1oeAInqgX2QA==}

  '@zenuml/core@3.40.1':
    resolution: {integrity: sha512-YhhQcxHcXzW8rcW5bzJfU67y4zDIojK3MEL9aSF7G/8zPlfAFdzZhkl0WWHhxdmE/yK4zZ6f7dqjgImw/jJrYA==}
    engines: {node: '>=20'}

  '@zip.js/zip.js@2.8.1':
    resolution: {integrity: sha512-U20br2zjlo2+Ikw1S2jIWtxirUTj4kQwY3qZYa+LZi7F7hSbJVHoSNxgIO2UEN1VWYWuHJtx1UYkmERpA3TqIg==}
    engines: {bun: '>=0.7.0', deno: '>=1.0.0', node: '>=16.5.0'}

  abort-controller@3.0.0:
    resolution: {integrity: sha512-h8lQ8tacZYnR3vNQTgibj+tODHI5/+l06Au2Pcriv/Gmet0eaj4TwWH41sO9wnHDiQsEj19q0drzdWdeAHtweg==}
    engines: {node: '>=6.5'}

  acorn@8.15.0:
    resolution: {integrity: sha512-NZyJarBfL7nWwIq+FDL6Zp/yHEhePMNnnJ0y3qfieCrmNvYct8uvtiV41UvlSe6apAfk0fY1FbWx+NwfmpvtTg==}
    engines: {node: '>=0.4.0'}
    hasBin: true

  agent-base@7.1.4:
    resolution: {integrity: sha512-MnA+YT8fwfJPgBx3m60MNqakm30XOkyIoH1y6huTQvC0PwZG7ki8NacLBcrPbNoo8vEZy7Jpuk7+jMO+CUovTQ==}
    engines: {node: '>= 14'}

  ajv-draft-04@1.0.0:
    resolution: {integrity: sha512-mv00Te6nmYbRp5DCwclxtt7yV/joXJPGS7nM+97GdxvuttCOfgI3K4U25zboyeX0O+myI8ERluxQe5wljMmVIw==}
    peerDependencies:
      ajv: ^8.5.0
    peerDependenciesMeta:
      ajv:
        optional: true

  ajv-errors@3.0.0:
    resolution: {integrity: sha512-V3wD15YHfHz6y0KdhYFjyy9vWtEVALT9UrxfN3zqlI6dMioHnJrqOYfyPKol3oqrnCM9uwkcdCwkJ0WUcbLMTQ==}
    peerDependencies:
      ajv: ^8.0.1

  ajv-formats@2.1.1:
    resolution: {integrity: sha512-Wx0Kx52hxE7C18hkMEggYlEifqWZtYaRgouJor+WMdPnQyEK13vgEWyVNup7SoeeoLMsr4kf5h6dOW11I15MUA==}
    peerDependencies:
      ajv: ^8.0.0
    peerDependenciesMeta:
      ajv:
        optional: true

  ajv-formats@3.0.1:
    resolution: {integrity: sha512-8iUql50EUR+uUcdRQ3HDqa6EVyo3docL8g5WJ3FNcWmu62IbkGUue/pEyLBW8VGKKucTPgqeks4fIU1DA4yowQ==}
    peerDependencies:
      ajv: ^8.0.0
    peerDependenciesMeta:
      ajv:
        optional: true

  ajv@8.17.1:
    resolution: {integrity: sha512-B/gBuNg5SiMTrPkC+A2+cW0RszwxYmn6VYxB/inlBStS5nx6xHIt/ehKRhIMhqusl7a8LjQoZnjCs5vhwxOQ1g==}

  ansi-colors@4.1.3:
    resolution: {integrity: sha512-/6w/C21Pm1A7aZitlI5Ni/2J6FFQN8i1Cvz3kHABAAbw93v/NlvKdVOqz7CCWz/3iv/JplRSEEZ83XION15ovw==}
    engines: {node: '>=6'}

  ansi-regex@5.0.1:
    resolution: {integrity: sha512-quJQXlTSUGL2LH9SUXo8VwsY4soanhgo6LNSm84E1LBcE8s3O0wpdiRzyR9z/ZZJMlMWv37qOOb9pdJlMUEKFQ==}
    engines: {node: '>=8'}

  ansi-regex@6.2.2:
    resolution: {integrity: sha512-Bq3SmSpyFHaWjPk8If9yc6svM8c56dB5BAtW4Qbw5jHTwwXXcTLoRMkpDJp6VL0XzlWaCHTXrkFURMYmD0sLqg==}
    engines: {node: '>=12'}

  ansi-styles@4.3.0:
    resolution: {integrity: sha512-zbB9rCJAT1rbjiVDb2hqKFHNYLxgtk8NURxZ3IZwD3F6NtxbXZQCnnSi1Lkx+IDohdPlFp222wVALIheZJQSEg==}
    engines: {node: '>=8'}

  ansi-styles@6.2.3:
    resolution: {integrity: sha512-4Dj6M28JB+oAH8kFkTLUo+a2jwOFkuqb3yucU0CANcRRUbxS0cP0nZYCGjcc3BNXwRIsUVmDGgzawme7zvJHvg==}
    engines: {node: '>=12'}

  antlr4@4.11.0:
    resolution: {integrity: sha512-GUGlpE2JUjAN+G8G5vY+nOoeyNhHsXoIJwP1XF1oRw89vifA1K46T6SEkwLwr7drihN7I/lf0DIjKc4OZvBX8w==}
    engines: {node: '>=14'}

  any-promise@1.3.0:
    resolution: {integrity: sha512-7UvmKalWRt1wgjL1RrGxoSJW/0QZFIegpeGvZG9kjp8vrRu55XTHbwnqq2GpXm9uLbcuhxm3IqX9OB4MZR1b2A==}

  anymatch@3.1.3:
    resolution: {integrity: sha512-KMReFUr0B4t+D+OBkjR3KYqvocp2XaSzO55UcB6mgQMd3KbcE+mWTyvVV7D/zsdEbNnV6acZUutkiHQXvTr1Rw==}
    engines: {node: '>= 8'}

  arg@5.0.2:
    resolution: {integrity: sha512-PYjyFOLKQ9y57JvQ6QLo8dAgNqswh8M1RMJYdQduT6xbWSgK36P/Z/v+p888pM69jMMfS8Xd8F6I1kQ/I9HUGg==}

  argparse@2.0.1:
    resolution: {integrity: sha512-8+9WqebbFzpX9OR+Wa6O29asIogeRMzcGtAINdpMHHyAg10f05aSFVBbcEqGf/PXw1EjAZ+q2/bEBg3DvurK3Q==}

  array-buffer-byte-length@1.0.2:
    resolution: {integrity: sha512-LHE+8BuR7RYGDKvnrmcuSq3tDcKv9OFEXQt/HpbZhY7V6h0zlUXutnAD82GiFx9rdieCMjkvtcsPqBwgUl1Iiw==}
    engines: {node: '>= 0.4'}

  array-union@2.1.0:
    resolution: {integrity: sha512-HGyxoOTYUyCM6stUe6EJgnd4EoewAI7zMdfqO+kGjnlZmBDz/cR5pf8r/cR4Wq60sL/p0IkcjUEEPwS3GFrIyw==}
    engines: {node: '>=8'}

  arraybuffer.prototype.slice@1.0.4:
    resolution: {integrity: sha512-BNoCY6SXXPQ7gF2opIP4GBE+Xw7U+pHMYKuzjgCN3GwiaIR09UUeKfheyIry77QtrCBlC0KK0q5/TER/tYh3PQ==}
    engines: {node: '>= 0.4'}

  assert@2.1.0:
    resolution: {integrity: sha512-eLHpSK/Y4nhMJ07gDaAzoX/XAKS8PSaojml3M0DM4JpV1LAi5JOJ/p6H/XWrl8L+DzVEvVCW1z3vWAaB9oTsQw==}

<<<<<<< HEAD
  assertion-error@2.0.1:
    resolution: {integrity: sha512-Izi8RQcffqCeNVgFigKli1ssklIbpHnCYc6AknXGYoB6grJqyeby7jv12JUQgmTAnIDnbck1uxksT4dzN3PWBA==}
    engines: {node: '>=12'}
=======
  ast-types@0.13.4:
    resolution: {integrity: sha512-x1FCFnFifvYDDzTaLII71vG5uvDwgtmDTEVWAxrgeiR8VjMONcCXJx7E+USjDtHlwFmt9MysbqgF9b9Vjr6w+w==}
    engines: {node: '>=4'}
>>>>>>> b8a7112a

  astring@1.9.0:
    resolution: {integrity: sha512-LElXdjswlqjWrPpJFg1Fx4wpkOCxj1TDHlSV4PlaRxHGWko024xICaa97ZkMfs6DRKlCguiAI+rbXv5GWwXIkg==}
    hasBin: true

  async-function@1.0.0:
    resolution: {integrity: sha512-hsU18Ae8CDTR6Kgu9DYf0EbCr/a5iGL0rytQDobUcdpYOKokk8LEjVphnXkDkgpi0wYVsqrXuP0bZxJaTqdgoA==}
    engines: {node: '>= 0.4'}

  atomic-sleep@1.0.0:
    resolution: {integrity: sha512-kNOjDqAh7px0XWNI+4QbzoiR/nTkHAWNud2uvnJquD1/x5a7EQZMJT0AczqK0Qn67oY/TTQ1LbUKajZpp3I9tQ==}
    engines: {node: '>=8.0.0'}

  available-typed-arrays@1.0.7:
    resolution: {integrity: sha512-wvUjBtSGN7+7SjNpq/9M2Tg350UZD3q62IFZLbRAR1bSMlCo1ZaeW+BJ+D090e4hIIZLBcTDWe4Mh4jvUDajzQ==}
    engines: {node: '>= 0.4'}

  b4a@1.7.3:
    resolution: {integrity: sha512-5Q2mfq2WfGuFp3uS//0s6baOJLMoVduPYVeNmDYxu5OUA1/cBfvr2RIS7vi62LdNj/urk1hfmj867I3qt6uZ7Q==}
    peerDependencies:
      react-native-b4a: '*'
    peerDependenciesMeta:
      react-native-b4a:
        optional: true

  balanced-match@1.0.2:
    resolution: {integrity: sha512-3oSeUO0TMV67hN1AmbXsK4yaqU7tjiHlbxRDZOpH0KW9+CeX4bRAaX0Anxt0tx2MrpRpWwQaPwIlISEJhYU5Pw==}

  bare-events@2.7.0:
    resolution: {integrity: sha512-b3N5eTW1g7vXkw+0CXh/HazGTcO5KYuu/RCNaJbDMPI6LHDi+7qe8EmxKUVe1sUbY2KZOVZFyj62x0OEz9qyAA==}

  bare-fs@4.4.5:
    resolution: {integrity: sha512-TCtu93KGLu6/aiGWzMr12TmSRS6nKdfhAnzTQRbXoSWxkbb9eRd53jQ51jG7g1gYjjtto3hbBrrhzg6djcgiKg==}
    engines: {bare: '>=1.16.0'}
    peerDependencies:
      bare-buffer: '*'
    peerDependenciesMeta:
      bare-buffer:
        optional: true

  bare-os@3.6.2:
    resolution: {integrity: sha512-T+V1+1srU2qYNBmJCXZkUY5vQ0B4FSlL3QDROnKQYOqeiQR8UbjNHlPa+TIbM4cuidiN9GaTaOZgSEgsvPbh5A==}
    engines: {bare: '>=1.14.0'}

  bare-path@3.0.0:
    resolution: {integrity: sha512-tyfW2cQcB5NN8Saijrhqn0Zh7AnFNsnczRcuWODH0eYAXBsJ5gVxAUuNr7tsHSC6IZ77cA0SitzT+s47kot8Mw==}

  bare-stream@2.7.0:
    resolution: {integrity: sha512-oyXQNicV1y8nc2aKffH+BUHFRXmx6VrPzlnaEvMhram0nPBrKcEdcyBg5r08D0i8VxngHFAiVyn1QKXpSG0B8A==}
    peerDependencies:
      bare-buffer: '*'
      bare-events: '*'
    peerDependenciesMeta:
      bare-buffer:
        optional: true
      bare-events:
        optional: true

  bare-url@2.2.2:
    resolution: {integrity: sha512-g+ueNGKkrjMazDG3elZO1pNs3HY5+mMmOet1jtKyhOaCnkLzitxf26z7hoAEkDNgdNmnc1KIlt/dw6Po6xZMpA==}

  base64-js@1.5.1:
    resolution: {integrity: sha512-AKpaYlHn8t4SVbOHCy+b5+KKgvR4vrsD8vbvrbiQJps7fKDTkjkDry6ji0rUJjC0kzbNePLwzxq8iypo41qeWA==}

  basic-ftp@5.0.5:
    resolution: {integrity: sha512-4Bcg1P8xhUuqcii/S0Z9wiHIrQVPMermM1any+MX5GeGD7faD3/msQUDGLol9wOcz4/jbg/WJnGqoJF6LiBdtg==}
    engines: {node: '>=10.0.0'}

  binary-extensions@2.3.0:
    resolution: {integrity: sha512-Ceh+7ox5qe7LJuLHoY0feh3pHuUDHAcRUeyL2VYghZwfpkNIy/+8Ocg0a3UuSoYzavmylwuLWQOf3hl0jjMMIw==}
    engines: {node: '>=8'}

  brace-expansion@1.1.12:
    resolution: {integrity: sha512-9T9UjW3r0UW5c1Q7GTwllptXwhvYmEzFhzMfZ9H7FQWt+uZePjZPjBP/W1ZEyZ1twGWom5/56TF4lPcqjnDHcg==}

  brace-expansion@2.0.2:
    resolution: {integrity: sha512-Jt0vHyM+jmUBqojB7E1NIYadt0vI0Qxjxd2TErW94wDz+E2LAm5vKMXXwg6ZZBTHPuUlDgQHKXvjGBdfcF1ZDQ==}

  braces@3.0.3:
    resolution: {integrity: sha512-yQbXgO/OSZVD2IsiLlro+7Hf6Q18EJrKSEsdoMzKePKXct3gvD8oLcOQdIzGupr5Fj+EDe8gO/lxc1BzfMpxvA==}
    engines: {node: '>=8'}

  browserslist@4.25.4:
    resolution: {integrity: sha512-4jYpcjabC606xJ3kw2QwGEZKX0Aw7sgQdZCvIK9dhVSPh76BKo+C+btT1RRofH7B+8iNpEbgGNVWiLki5q93yg==}
    engines: {node: ^6 || ^7 || ^8 || ^9 || ^10 || ^11 || ^12 || >=13.7}
    hasBin: true

  buffer-crc32@0.2.13:
    resolution: {integrity: sha512-VO9Ht/+p3SN7SKWqcrgEzjGbRSJYTx+Q1pTQC0wrWqHx0vpJraQ6GtHx8tvcg1rlK1byhU5gccxgOgj7B0TDkQ==}

  buffer@5.7.1:
    resolution: {integrity: sha512-EHcyIPBQ4BSGlvjB16k5KgAJ27CIsHY/2JBmCRReo48y9rQ3MaUzWX3KVlBa4U7MyX02HdVj0K7C3WaB3ju7FQ==}

  buffer@6.0.3:
    resolution: {integrity: sha512-FTiCpNxtwiZZHEZbcbTIcZjERVICn9yq/pDFkTl95/AxzD1naBctN7YO68riM/gLSDY7sdrMby8hofADYuuqOA==}

  cac@6.7.14:
    resolution: {integrity: sha512-b6Ilus+c3RrdDk+JhLKUAQfzzgLEPy6wcXqS7f/xe1EETvsDP6GORG7SFuOs6cID5YkqchW/LXZbX5bc8j7ZcQ==}
    engines: {node: '>=8'}

  call-bind-apply-helpers@1.0.2:
    resolution: {integrity: sha512-Sp1ablJ0ivDkSzjcaJdxEunN5/XvksFJ2sMBFfq6x0ryhQV/2b/KwFe21cMpmHtPOSij8K99/wSfoEuTObmuMQ==}
    engines: {node: '>= 0.4'}

  call-bind@1.0.8:
    resolution: {integrity: sha512-oKlSFMcMwpUg2ednkhQ454wfWiU/ul3CkJe/PEHcTKuiX6RpbehUiFMXu13HalGZxfUwCQzZG747YXBn1im9ww==}
    engines: {node: '>= 0.4'}

  call-bound@1.0.4:
    resolution: {integrity: sha512-+ys997U96po4Kx/ABpBCqhA9EuxJaQWDQg7295H4hBphv3IZg0boBKuwYpt4YXp6MZ5AmZQnU/tyMTlRpaSejg==}
    engines: {node: '>= 0.4'}

  call-me-maybe@1.0.2:
    resolution: {integrity: sha512-HpX65o1Hnr9HH25ojC1YGs7HCQLq0GCOibSaWER0eNpgJ/Z1MZv2mTc7+xh6WOPxbRVcmgbv4hGU+uSQ/2xFZQ==}

  callsites@3.1.0:
    resolution: {integrity: sha512-P8BjAsXvZS+VIDUI11hHCQEv74YT67YUi5JJFNWIqL235sBmjX4+qx9Muvls5ivyNENctx46xQLQ3aTuE7ssaQ==}
    engines: {node: '>=6'}

  camelcase-css@2.0.1:
    resolution: {integrity: sha512-QOSvevhslijgYwRx6Rv7zKdMF8lbRmx+uQGx2+vDc+KI/eBnsy9kit5aj23AgGu3pa4t9AgwbnXWqS+iOY+2aA==}
    engines: {node: '>= 6'}

  caniuse-lite@1.0.30001741:
    resolution: {integrity: sha512-QGUGitqsc8ARjLdgAfxETDhRbJ0REsP6O3I96TAth/mVjh2cYzN2u+3AzPP3aVSm2FehEItaJw1xd+IGBXWeSw==}

  chai@5.3.3:
    resolution: {integrity: sha512-4zNhdJD/iOjSH0A05ea+Ke6MU5mmpQcbQsSOkgdaUMJ9zTlDTD/GYlwohmIE2u0gaxHYiVHEn1Fw9mZ/ktJWgw==}
    engines: {node: '>=18'}

  chalk@4.1.2:
    resolution: {integrity: sha512-oKnbhFyRIXpUuez8iBMmyEa4nbj4IOQyuhc/wy9kY7/WVPcwIO9VA668Pu8RkO7+0G76SLROeyw9CpQ061i4mA==}
    engines: {node: '>=10'}

  chalk@5.6.2:
    resolution: {integrity: sha512-7NzBL0rN6fMUW+f7A6Io4h40qQlG+xGmtMxfbnH/K7TAtt8JQWVQK+6g0UXKMeVJoyV5EkkNsErQ8pVD3bLHbA==}
    engines: {node: ^12.17.0 || ^14.13 || >=16.0.0}

  change-case@5.4.4:
    resolution: {integrity: sha512-HRQyTk2/YPEkt9TnUPbOpr64Uw3KOicFWPVBb+xiHvd6eBx/qPr9xqfBFDT8P2vWsvvz4jbEkfDe71W3VyNu2w==}

  character-entities-legacy@3.0.0:
    resolution: {integrity: sha512-RpPp0asT/6ufRm//AJVwpViZbGM/MkjQFxJccQRHmISF/22NBtsHqAWmL+/pmkPWoIUJdWyeVleTl1wydHATVQ==}

  character-entities@2.0.2:
    resolution: {integrity: sha512-shx7oQ0Awen/BRIdkjkvz54PnEEI/EjwXDSIZp86/KKdbafHh1Df/RYGBhn4hbe2+uKC9FnT5UCEdyPz3ai9hQ==}

  character-reference-invalid@2.0.1:
    resolution: {integrity: sha512-iBZ4F4wRbyORVsu0jPV7gXkOsGYjGHPmAyv+HiHG8gi5PtC9KI2j1+v8/tlibRvjoWX027ypmG/n0HtO5t7unw==}

  check-error@2.1.1:
    resolution: {integrity: sha512-OAlb+T7V4Op9OwdkjmguYRqncdlx5JiofwOAUkmTF+jNdHwzTaTs4sRAGpzLF3oOz5xAyDGrPgeIDFQmDOTiJw==}
    engines: {node: '>= 16'}

  chevrotain-allstar@0.3.1:
    resolution: {integrity: sha512-b7g+y9A0v4mxCW1qUhf3BSVPg+/NvGErk/dOkrDaHA0nQIQGAtrOjlX//9OQtRlSCy+x9rfB5N8yC71lH1nvMw==}
    peerDependencies:
      chevrotain: ^11.0.0

  chevrotain@11.0.3:
    resolution: {integrity: sha512-ci2iJH6LeIkvP9eJW6gpueU8cnZhv85ELY8w8WiFtNjMHA5ad6pQLaJo9mEly/9qUyCpvqX8/POVUTf18/HFdw==}

  chokidar@3.6.0:
    resolution: {integrity: sha512-7VT13fmjotKpGipCW9JEQAusEPE+Ei8nl6/g4FBAmIm0GOOLMua9NDDo/DWp0ZAxCr3cPq5ZpBqmPAQgDda2Pw==}
    engines: {node: '>= 8.10.0'}

  chokidar@4.0.3:
    resolution: {integrity: sha512-Qgzu8kfBvo+cA4962jnP1KkS6Dop5NS6g7R5LFYJr4b8Ub94PPQXUksCw9PvXoeXPRRddRNC5C1JQUR2SMGtnA==}
    engines: {node: '>= 14.16.0'}

  chromium-bidi@0.11.0:
    resolution: {integrity: sha512-6CJWHkNRoyZyjV9Rwv2lYONZf1Xm0IuDyNq97nwSsxxP3wf5Bwy15K5rOvVKMtJ127jJBmxFUanSAOjgFRxgrA==}
    peerDependencies:
      devtools-protocol: '*'

  class-variance-authority@0.7.1:
    resolution: {integrity: sha512-Ka+9Trutv7G8M6WT6SeiRWz792K5qEqIGEGzXKhAE6xOWAY6pPH8U+9IY3oCMv6kqTmLsv7Xh/2w2RigkePMsg==}

  cliui@8.0.1:
    resolution: {integrity: sha512-BSeNnyus75C4//NQ9gQt1/csTXyo/8Sb+afLAkzAptFuMsod9HFokGNudZpi/oQV73hnVK+sR+5PVRMd+Dr7YQ==}
    engines: {node: '>=12'}

  clsx@2.1.1:
    resolution: {integrity: sha512-eYm0QWBtUrBWZWG0d386OGAw16Z995PiOVo2B7bjWSbHedGl5e0ZWaq65kOGgUSNesEIDkB9ISbTg/JK9dhCZA==}
    engines: {node: '>=6'}

  color-convert@2.0.1:
    resolution: {integrity: sha512-RRECPsj7iu/xb5oKYcsFHSppFNnsj/52OVTRKb4zP5onXwVF3zVmmToNcOfGC+CRDpfK/U584fMg38ZHCaElKQ==}
    engines: {node: '>=7.0.0'}

  color-convert@3.1.0:
    resolution: {integrity: sha512-TVoqAq8ZDIpK5lsQY874DDnu65CSsc9vzq0wLpNQ6UMBq81GSZocVazPiBbYGzngzBOIRahpkTzCLVe2at4MfA==}
    engines: {node: '>=14.6'}

  color-name@1.1.4:
    resolution: {integrity: sha512-dOy+3AuW3a2wNbZHIuMZpTcgjGuLU/uBL/ubcZF9OXbDo8ff4O8yVp5Bf0efS8uEoYo5q4Fx7dY9OgQGXgAsQA==}

  color-name@2.0.0:
    resolution: {integrity: sha512-SbtvAMWvASO5TE2QP07jHBMXKafgdZz8Vrsrn96fiL+O92/FN/PLARzUW5sKt013fjAprK2d2iCn2hk2Xb5oow==}
    engines: {node: '>=12.20'}

  color-string@2.1.0:
    resolution: {integrity: sha512-gNVoDzpaSwvftp6Y8nqk97FtZoXP9Yj7KGYB8yIXuv0JcfqbYihTrd1OU5iZW9btfXde4YAOCRySBHT7O910MA==}
    engines: {node: '>=18'}

  color@5.0.0:
    resolution: {integrity: sha512-16BlyiuyLq3MLxpRWyOTiWsO3ii/eLQLJUQXBSNcxMBBSnyt1ee9YUdaozQp03ifwm5woztEZGDbk9RGVuCsdw==}
    engines: {node: '>=18'}

  commander@12.1.0:
    resolution: {integrity: sha512-Vw8qHK3bZM9y/P10u3Vib8o/DdkvA2OtPtZvD871QKjy74Wj1WSKFILMPRPSdUSx5RFK1arlJzEtA4PkFgnbuA==}
    engines: {node: '>=18'}

  commander@13.1.0:
    resolution: {integrity: sha512-/rFeCpNJQbhSZjGVwO9RFV3xPqbnERS8MmIQzCtD/zl6gpJuV/bMLuN92oG3F7d8oDEHHRrujSXNUr8fpjntKw==}
    engines: {node: '>=18'}

  commander@14.0.0:
    resolution: {integrity: sha512-2uM9rYjPvyq39NwLRqaiLtWHyDC1FvryJDa2ATTVims5YAS4PupsEQsDvP14FqhFr0P49CYDugi59xaxJlTXRA==}
    engines: {node: '>=20'}

  commander@4.1.1:
    resolution: {integrity: sha512-NOKm8xhkzAjzFx8B2v5OAHT+u5pRQc2UCa2Vq9jYL/31o2wi9mxBA7LIFs3sV5VSC49z6pEhfbMULvShKj26WA==}
    engines: {node: '>= 6'}

  commander@7.2.0:
    resolution: {integrity: sha512-QrWXB+ZQSVPmIWIhtEO9H+gwHaMGYiF5ChvoJ+K9ZGHG/sVsa6yiesAD1GC/x46sET00Xlwo1u49RVVVzvcSkw==}
    engines: {node: '>= 10'}

  commander@8.3.0:
    resolution: {integrity: sha512-OkTL9umf+He2DZkUq8f8J9of7yL6RJKI24dVITBmNfZBmri9zYZQrKkuXiKhyfPSu8tUhnVBB1iKXevvnlR4Ww==}
    engines: {node: '>= 12'}

  compare-versions@6.1.1:
    resolution: {integrity: sha512-4hm4VPpIecmlg59CHXnRDnqGplJFrbLG4aFEl5vl6cK1u76ws3LLvX7ikFnTDl5vo39sjWD6AaDPYodJp/NNHg==}

  component-emitter@2.0.0:
    resolution: {integrity: sha512-4m5s3Me2xxlVKG9PkZpQqHQR7bgpnN7joDMJ4yvVkVXngjoITG76IaZmzmywSeRTeTpc6N6r3H3+KyUurV8OYw==}
    engines: {node: '>=18'}

  concat-map@0.0.1:
    resolution: {integrity: sha512-/Srv4dswyQNBfohGpz9o6Yb3Gz3SrUDqBH5rTuhGR7ahtlbYKnVxw2bCFMRljaA7EXHaXZ8wsHdodFvbkhKmqg==}

  confbox@0.1.8:
    resolution: {integrity: sha512-RMtmw0iFkeR4YV+fUOSucriAQNb9g8zFR52MWCtl+cCZOFRNL6zeB395vPzFhEjjn4fMxXudmELnl/KF/WrK6w==}

  confbox@0.2.2:
    resolution: {integrity: sha512-1NB+BKqhtNipMsov4xI/NnhCKp9XG9NamYp5PVm9klAT0fsrNPjaFICsCFhNhwZJKNh7zB/3q8qXz0E9oaMNtQ==}

  convert-source-map@2.0.0:
    resolution: {integrity: sha512-Kvp459HrV2FEJ1CAsi1Ku+MY3kasH19TFykTz2xWmMeq6bk2NU3XXvfJ+Q61m0xktWwt+1HSYf3JZsTms3aRJg==}

  cose-base@1.0.3:
    resolution: {integrity: sha512-s9whTXInMSgAp/NVXVNuVxVKzGH2qck3aQlVHxDCdAEPgtMKwc4Wq6/QKhgdEdgbLSi9rBTAcPoRa6JpiG4ksg==}

  cose-base@2.2.0:
    resolution: {integrity: sha512-AzlgcsCbUMymkADOJtQm3wO9S3ltPfYOFD5033keQn9NJzIbtnZj+UdBJe7DYml/8TdbtHJW3j58SOnKhWY/5g==}

  cosmiconfig@9.0.0:
    resolution: {integrity: sha512-itvL5h8RETACmOTFc4UfIyB2RfEHi71Ax6E/PivVxq9NseKbOWpeyHEOIbmAw1rs8Ak0VursQNww7lf7YtUwzg==}
    engines: {node: '>=14'}
    peerDependencies:
      typescript: '>=4.9.5'
    peerDependenciesMeta:
      typescript:
        optional: true

  cross-spawn@7.0.6:
    resolution: {integrity: sha512-uV2QOWP2nWzsy2aMp8aRibhi9dlzF5Hgh5SHaB9OiTGEyDTiJJyx0uy51QXdyWbtAHNua4XJzUKca3OzKUd3vA==}
    engines: {node: '>= 8'}

  css-selector-tokenizer@0.8.0:
    resolution: {integrity: sha512-Jd6Ig3/pe62/qe5SBPTN8h8LeUg/pT4lLgtavPf7updwwHpvFzxvOQBHYj2LZDMjUnBzgvIUSjRcf6oT5HzHFg==}

  cssesc@3.0.0:
    resolution: {integrity: sha512-/Tb/JcjK111nNScGob5MNtsntNM1aCNUDipB/TkwZFhyDrrE47SOx/18wF2bbjgc3ZzCSKW1T5nt5EbFoAz/Vg==}
    engines: {node: '>=4'}
    hasBin: true

  csstype@3.1.3:
    resolution: {integrity: sha512-M1uQkMl8rQK/szD0LNhtqxIPLpimGm8sOBwU7lLnCpSbTyY3yeU1Vc7l4KT5zT4s/yOxHH5O7tIuuLOCnLADRw==}

  culori@3.3.0:
    resolution: {integrity: sha512-pHJg+jbuFsCjz9iclQBqyL3B2HLCBF71BwVNujUYEvCeQMvV97R59MNK3R2+jgJ3a1fcZgI9B3vYgz8lzr/BFQ==}
    engines: {node: ^12.20.0 || ^14.13.1 || >=16.0.0}

  cytoscape-cose-bilkent@4.1.0:
    resolution: {integrity: sha512-wgQlVIUJF13Quxiv5e1gstZ08rnZj2XaLHGoFMYXz7SkNfCDOOteKBE6SYRfA9WxxI/iBc3ajfDoc6hb/MRAHQ==}
    peerDependencies:
      cytoscape: ^3.2.0

  cytoscape-fcose@2.2.0:
    resolution: {integrity: sha512-ki1/VuRIHFCzxWNrsshHYPs6L7TvLu3DL+TyIGEsRcvVERmxokbf5Gdk7mFxZnTdiGtnA4cfSmjZJMviqSuZrQ==}
    peerDependencies:
      cytoscape: ^3.2.0

  cytoscape@3.33.1:
    resolution: {integrity: sha512-iJc4TwyANnOGR1OmWhsS9ayRS3s+XQ185FmuHObThD+5AeJCakAAbWv8KimMTt08xCCLNgneQwFp+JRJOr9qGQ==}
    engines: {node: '>=0.10'}

  d3-array@2.12.1:
    resolution: {integrity: sha512-B0ErZK/66mHtEsR1TkPEEkwdy+WDesimkM5gpZr5Dsg54BiTA5RXtYW5qTLIAcekaS9xfZrzBLF/OAkB3Qn1YQ==}

  d3-array@3.2.4:
    resolution: {integrity: sha512-tdQAmyA18i4J7wprpYq8ClcxZy3SC31QMeByyCFyRt7BVHdREQZ5lpzoe5mFEYZUWe+oq8HBvk9JjpibyEV4Jg==}
    engines: {node: '>=12'}

  d3-axis@3.0.0:
    resolution: {integrity: sha512-IH5tgjV4jE/GhHkRV0HiVYPDtvfjHQlQfJHs0usq7M30XcSBvOotpmH1IgkcXsO/5gEQZD43B//fc7SRT5S+xw==}
    engines: {node: '>=12'}

  d3-brush@3.0.0:
    resolution: {integrity: sha512-ALnjWlVYkXsVIGlOsuWH1+3udkYFI48Ljihfnh8FZPF2QS9o+PzGLBslO0PjzVoHLZ2KCVgAM8NVkXPJB2aNnQ==}
    engines: {node: '>=12'}

  d3-chord@3.0.1:
    resolution: {integrity: sha512-VE5S6TNa+j8msksl7HwjxMHDM2yNK3XCkusIlpX5kwauBfXuyLAtNg9jCp/iHH61tgI4sb6R/EIMWCqEIdjT/g==}
    engines: {node: '>=12'}

  d3-color@3.1.0:
    resolution: {integrity: sha512-zg/chbXyeBtMQ1LbD/WSoW2DpC3I0mpmPdW+ynRTj/x2DAWYrIY7qeZIHidozwV24m4iavr15lNwIwLxRmOxhA==}
    engines: {node: '>=12'}

  d3-contour@4.0.2:
    resolution: {integrity: sha512-4EzFTRIikzs47RGmdxbeUvLWtGedDUNkTcmzoeyg4sP/dvCexO47AaQL7VKy/gul85TOxw+IBgA8US2xwbToNA==}
    engines: {node: '>=12'}

  d3-delaunay@6.0.4:
    resolution: {integrity: sha512-mdjtIZ1XLAM8bm/hx3WwjfHt6Sggek7qH043O8KEjDXN40xi3vx/6pYSVTwLjEgiXQTbvaouWKynLBiUZ6SK6A==}
    engines: {node: '>=12'}

  d3-dispatch@3.0.1:
    resolution: {integrity: sha512-rzUyPU/S7rwUflMyLc1ETDeBj0NRuHKKAcvukozwhshr6g6c5d8zh4c2gQjY2bZ0dXeGLWc1PF174P2tVvKhfg==}
    engines: {node: '>=12'}

  d3-drag@3.0.0:
    resolution: {integrity: sha512-pWbUJLdETVA8lQNJecMxoXfH6x+mO2UQo8rSmZ+QqxcbyA3hfeprFgIT//HW2nlHChWeIIMwS2Fq+gEARkhTkg==}
    engines: {node: '>=12'}

  d3-dsv@3.0.1:
    resolution: {integrity: sha512-UG6OvdI5afDIFP9w4G0mNq50dSOsXHJaRE8arAS5o9ApWnIElp8GZw1Dun8vP8OyHOZ/QJUKUJwxiiCCnUwm+Q==}
    engines: {node: '>=12'}
    hasBin: true

  d3-ease@3.0.1:
    resolution: {integrity: sha512-wR/XK3D3XcLIZwpbvQwQ5fK+8Ykds1ip7A2Txe0yxncXSdq1L9skcG7blcedkOX+ZcgxGAmLX1FrRGbADwzi0w==}
    engines: {node: '>=12'}

  d3-fetch@3.0.1:
    resolution: {integrity: sha512-kpkQIM20n3oLVBKGg6oHrUchHM3xODkTzjMoj7aWQFq5QEM+R6E4WkzT5+tojDY7yjez8KgCBRoj4aEr99Fdqw==}
    engines: {node: '>=12'}

  d3-force@3.0.0:
    resolution: {integrity: sha512-zxV/SsA+U4yte8051P4ECydjD/S+qeYtnaIyAs9tgHCqfguma/aAQDjo85A9Z6EKhBirHRJHXIgJUlffT4wdLg==}
    engines: {node: '>=12'}

  d3-format@3.1.0:
    resolution: {integrity: sha512-YyUI6AEuY/Wpt8KWLgZHsIU86atmikuoOmCfommt0LYHiQSPjvX2AcFc38PX0CBpr2RCyZhjex+NS/LPOv6YqA==}
    engines: {node: '>=12'}

  d3-geo@3.1.1:
    resolution: {integrity: sha512-637ln3gXKXOwhalDzinUgY83KzNWZRKbYubaG+fGVuc/dxO64RRljtCTnf5ecMyE1RIdtqpkVcq0IbtU2S8j2Q==}
    engines: {node: '>=12'}

  d3-hierarchy@3.1.2:
    resolution: {integrity: sha512-FX/9frcub54beBdugHjDCdikxThEqjnR93Qt7PvQTOHxyiNCAlvMrHhclk3cD5VeAaq9fxmfRp+CnWw9rEMBuA==}
    engines: {node: '>=12'}

  d3-interpolate@3.0.1:
    resolution: {integrity: sha512-3bYs1rOD33uo8aqJfKP3JWPAibgw8Zm2+L9vBKEHJ2Rg+viTR7o5Mmv5mZcieN+FRYaAOWX5SJATX6k1PWz72g==}
    engines: {node: '>=12'}

  d3-path@1.0.9:
    resolution: {integrity: sha512-VLaYcn81dtHVTjEHd8B+pbe9yHWpXKZUC87PzoFmsFrJqgFwDe/qxfp5MlfsfM1V5E/iVt0MmEbWQ7FVIXh/bg==}

  d3-path@3.1.0:
    resolution: {integrity: sha512-p3KP5HCf/bvjBSSKuXid6Zqijx7wIfNW+J/maPs+iwR35at5JCbLUT0LzF1cnjbCHWhqzQTIN2Jpe8pRebIEFQ==}
    engines: {node: '>=12'}

  d3-polygon@3.0.1:
    resolution: {integrity: sha512-3vbA7vXYwfe1SYhED++fPUQlWSYTTGmFmQiany/gdbiWgU/iEyQzyymwL9SkJjFFuCS4902BSzewVGsHHmHtXg==}
    engines: {node: '>=12'}

  d3-quadtree@3.0.1:
    resolution: {integrity: sha512-04xDrxQTDTCFwP5H6hRhsRcb9xxv2RzkcsygFzmkSIOJy3PeRJP7sNk3VRIbKXcog561P9oU0/rVH6vDROAgUw==}
    engines: {node: '>=12'}

  d3-random@3.0.1:
    resolution: {integrity: sha512-FXMe9GfxTxqd5D6jFsQ+DJ8BJS4E/fT5mqqdjovykEB2oFbTMDVdg1MGFxfQW+FBOGoB++k8swBrgwSHT1cUXQ==}
    engines: {node: '>=12'}

  d3-sankey@0.12.3:
    resolution: {integrity: sha512-nQhsBRmM19Ax5xEIPLMY9ZmJ/cDvd1BG3UVvt5h3WRxKg5zGRbvnteTyWAbzeSvlh3tW7ZEmq4VwR5mB3tutmQ==}

  d3-scale-chromatic@3.1.0:
    resolution: {integrity: sha512-A3s5PWiZ9YCXFye1o246KoscMWqf8BsD9eRiJ3He7C9OBaxKhAd5TFCdEx/7VbKtxxTsu//1mMJFrEt572cEyQ==}
    engines: {node: '>=12'}

  d3-scale@4.0.2:
    resolution: {integrity: sha512-GZW464g1SH7ag3Y7hXjf8RoUuAFIqklOAq3MRl4OaWabTFJY9PN/E1YklhXLh+OQ3fM9yS2nOkCoS+WLZ6kvxQ==}
    engines: {node: '>=12'}

  d3-selection@3.0.0:
    resolution: {integrity: sha512-fmTRWbNMmsmWq6xJV8D19U/gw/bwrHfNXxrIN+HfZgnzqTHp9jOmKMhsTUjXOJnZOdZY9Q28y4yebKzqDKlxlQ==}
    engines: {node: '>=12'}

  d3-shape@1.3.7:
    resolution: {integrity: sha512-EUkvKjqPFUAZyOlhY5gzCxCeI0Aep04LwIRpsZ/mLFelJiUfnK56jo5JMDSE7yyP2kLSb6LtF+S5chMk7uqPqw==}

  d3-shape@3.2.0:
    resolution: {integrity: sha512-SaLBuwGm3MOViRq2ABk3eLoxwZELpH6zhl3FbAoJ7Vm1gofKx6El1Ib5z23NUEhF9AsGl7y+dzLe5Cw2AArGTA==}
    engines: {node: '>=12'}

  d3-time-format@4.1.0:
    resolution: {integrity: sha512-dJxPBlzC7NugB2PDLwo9Q8JiTR3M3e4/XANkreKSUxF8vvXKqm1Yfq4Q5dl8budlunRVlUUaDUgFt7eA8D6NLg==}
    engines: {node: '>=12'}

  d3-time@3.1.0:
    resolution: {integrity: sha512-VqKjzBLejbSMT4IgbmVgDjpkYrNWUYJnbCGo874u7MMKIWsILRX+OpX/gTk8MqjpT1A/c6HY2dCA77ZN0lkQ2Q==}
    engines: {node: '>=12'}

  d3-timer@3.0.1:
    resolution: {integrity: sha512-ndfJ/JxxMd3nw31uyKoY2naivF+r29V+Lc0svZxe1JvvIRmi8hUsrMvdOwgS1o6uBHmiz91geQ0ylPP0aj1VUA==}
    engines: {node: '>=12'}

  d3-transition@3.0.1:
    resolution: {integrity: sha512-ApKvfjsSR6tg06xrL434C0WydLr7JewBB3V+/39RMHsaXTOG0zmt/OAXeng5M5LBm0ojmxJrpomQVZ1aPvBL4w==}
    engines: {node: '>=12'}
    peerDependencies:
      d3-selection: 2 - 3

  d3-zoom@3.0.0:
    resolution: {integrity: sha512-b8AmV3kfQaqWAuacbPuNbL6vahnOJflOhexLzMMNLga62+/nh0JzvJ0aO/5a5MVgUFGS7Hu1P9P03o3fJkDCyw==}
    engines: {node: '>=12'}

  d3@7.9.0:
    resolution: {integrity: sha512-e1U46jVP+w7Iut8Jt8ri1YsPOvFpg46k+K8TpCb0P+zjCkjkPnV7WzfDJzMHy1LnA+wj5pLT1wjO901gLXeEhA==}
    engines: {node: '>=12'}

  dagre-d3-es@7.0.11:
    resolution: {integrity: sha512-tvlJLyQf834SylNKax8Wkzco/1ias1OPw8DcUMDE7oUIoSEW25riQVuiu/0OWEFqT0cxHT3Pa9/D82Jr47IONw==}

  daisyui@4.12.24:
    resolution: {integrity: sha512-JYg9fhQHOfXyLadrBrEqCDM6D5dWCSSiM6eTNCRrBRzx/VlOCrLS8eDfIw9RVvs64v2mJdLooKXY8EwQzoszAA==}
    engines: {node: '>=16.9.0'}

  data-uri-to-buffer@6.0.2:
    resolution: {integrity: sha512-7hvf7/GW8e86rW0ptuwS3OcBGDjIi6SZva7hCyWC0yYry2cOPmLIjXAUHI6DK2HsnwJd9ifmt57i8eV2n4YNpw==}
    engines: {node: '>= 14'}

  data-view-buffer@1.0.2:
    resolution: {integrity: sha512-EmKO5V3OLXh1rtK2wgXRansaK1/mtVdTUEiEI0W8RkvgT05kfxaH29PliLnpLP73yYO6142Q72QNa8Wx/A5CqQ==}
    engines: {node: '>= 0.4'}

  data-view-byte-length@1.0.2:
    resolution: {integrity: sha512-tuhGbE6CfTM9+5ANGf+oQb72Ky/0+s3xKUpHvShfiz2RxMFgFPjsXuRLBVMtvMs15awe45SRb83D6wH4ew6wlQ==}
    engines: {node: '>= 0.4'}

  data-view-byte-offset@1.0.1:
    resolution: {integrity: sha512-BS8PfmtDGnrgYdOonGZQdLZslWIeCGFP9tpan0hi1Co2Zr2NKADsvGYA8XxuG/4UWgJ6Cjtv+YJnB6MM69QGlQ==}
    engines: {node: '>= 0.4'}

  dayjs@1.11.18:
    resolution: {integrity: sha512-zFBQ7WFRvVRhKcWoUh+ZA1g2HVgUbsZm9sbddh8EC5iv93sui8DVVz1Npvz+r6meo9VKfa8NyLWBsQK1VvIKPA==}

  debug@4.4.1:
    resolution: {integrity: sha512-KcKCqiftBJcZr++7ykoDIEwSa3XWowTfNPo92BYxjXiyYEVrUQh2aLyhxBCwww+heortUFxEJYcRzosstTEBYQ==}
    engines: {node: '>=6.0'}
    peerDependencies:
      supports-color: '*'
    peerDependenciesMeta:
      supports-color:
        optional: true

  decode-named-character-reference@1.2.0:
    resolution: {integrity: sha512-c6fcElNV6ShtZXmsgNgFFV5tVX2PaV4g+MOAkb8eXHvn6sryJBrZa9r0zV6+dtTyoCKxtDy5tyQ5ZwQuidtd+Q==}

  deep-eql@5.0.2:
    resolution: {integrity: sha512-h5k/5U50IJJFpzfL6nO9jaaumfjO/f2NjK/oYB2Djzm4p9L+3T9qWpZqZ2hAbLPuuYq9wrU08WQyBTL5GbPk5Q==}
    engines: {node: '>=6'}

  deep-extend@0.6.0:
    resolution: {integrity: sha512-LOHxIOaPYdHlJRtCQfDIVZtfw/ufM8+rVj649RIHzcm/vGwQRXFt6OPqIFWsm2XEMrNIEtWR64sY1LEKD2vAOA==}
    engines: {node: '>=4.0.0'}

  deepmerge@4.3.1:
    resolution: {integrity: sha512-3sUqbMEc77XqpdNO7FRyRog+eW3ph+GYCbj+rK+uYyRMuwsVy0rMiVtPn+QJlKFvWP/1PYpapqYn0Me2knFn+A==}
    engines: {node: '>=0.10.0'}

  define-data-property@1.1.4:
    resolution: {integrity: sha512-rBMvIzlpA8v6E+SJZoo++HAYqsLrkg7MSfIinMPFhmkorw7X+dOXVJQs+QT69zGkzMyfDnIMN2Wid1+NbL3T+A==}
    engines: {node: '>= 0.4'}

  define-properties@1.2.1:
    resolution: {integrity: sha512-8QmQKqEASLd5nx0U1B1okLElbUuuttJ/AnYmRXbbbGDWh6uS208EjD4Xqq/I9wK7u0v6O08XhTWnt5XtEbR6Dg==}
    engines: {node: '>= 0.4'}

  degenerator@5.0.1:
    resolution: {integrity: sha512-TllpMR/t0M5sqCXfj85i4XaAzxmS5tVA16dqvdkMwGmzI+dXLXnw3J+3Vdv7VKw+ThlTMboK6i9rnZ6Nntj5CQ==}
    engines: {node: '>= 14'}

  delaunator@5.0.1:
    resolution: {integrity: sha512-8nvh+XBe96aCESrGOqMp/84b13H9cdKbG5P2ejQCh4d4sK9RL4371qou9drQjMhvnPmhWl5hnmqbEE0fXr9Xnw==}

  dependency-graph@0.11.0:
    resolution: {integrity: sha512-JeMq7fEshyepOWDfcfHK06N3MhyPhz++vtqWhMT5O9A3K42rdsEDpfdVqjaqaAhsw6a+ZqeDvQVtD0hFHQWrzg==}
    engines: {node: '>= 0.6.0'}

  dequal@2.0.3:
    resolution: {integrity: sha512-0je+qPKHEMohvfRTCEo3CrPG6cAzAYgmzKyxRiYSSDkS6eGJdyVJm7WaYA5ECaAD9wLB2T4EEeymA5aFVcYXCA==}
    engines: {node: '>=6'}

  devlop@1.1.0:
    resolution: {integrity: sha512-RWmIqhcFf1lRYBvNmr7qTNuyCt/7/ns2jbpp1+PalgE/rDQcBT0fioSMUpJ93irlUhC5hrg4cYqe6U+0ImW0rA==}

  devtools-protocol@0.0.1367902:
    resolution: {integrity: sha512-XxtPuC3PGakY6PD7dG66/o8KwJ/LkH2/EKe19Dcw58w53dv4/vSQEkn/SzuyhHE2q4zPgCkxQBxus3VV4ql+Pg==}

  didyoumean@1.2.2:
    resolution: {integrity: sha512-gxtyfqMg7GKyhQmb056K7M3xszy/myH8w+B4RT+QXBQsvAOdc3XymqDDPHx1BgPgsdAA5SIifona89YtRATDzw==}

  dir-glob@3.0.1:
    resolution: {integrity: sha512-WkrWp9GR4KXfKGYzOLmTuGVi1UWFfws377n9cc55/tb6DuqyF6pcQ5AbiHEshaDpY9v6oaSr2XCDidGmMwdzIA==}
    engines: {node: '>=8'}

  dlv@1.1.3:
    resolution: {integrity: sha512-+HlytyjlPKnIG8XuRG8WvmBP8xs8P71y+SKKS6ZXWoEgLuePxtDoUEiH7WkdePWrQ5JBpE6aoVqfZfJUQkjXwA==}

  dompurify@3.2.6:
    resolution: {integrity: sha512-/2GogDQlohXPZe6D6NOgQvXLPSYBqIWMnZ8zzOhn09REE4eyAzb+Hed3jhoM9OkuaJ8P6ZGTTVWQKAi8ieIzfQ==}

  dunder-proto@1.0.1:
    resolution: {integrity: sha512-KIN/nDJBQRcXw0MLVhZE9iQHmG68qAVIBg9CqmUYjmQIhgij9U5MFvrqkUL5FbtyyzZuOeOt0zdeRe4UY7ct+A==}
    engines: {node: '>= 0.4'}

  eastasianwidth@0.2.0:
    resolution: {integrity: sha512-I88TYZWc9XiYHRQ4/3c5rjjfgkjhLyW2luGIheGERbNQ6OY7yTybanSpDXZa8y7VUP9YmDcYa+eyq4ca7iLqWA==}

  electron-to-chromium@1.5.215:
    resolution: {integrity: sha512-TIvGp57UpeNetj/wV/xpFNpWGb0b/ROw372lHPx5Aafx02gjTBtWnEEcaSX3W2dLM3OSdGGyHX/cHl01JQsLaQ==}

  emoji-regex@8.0.0:
    resolution: {integrity: sha512-MSjYzcWNOA0ewAHpz0MxpYFvwg6yjy1NG3xteoqz644VCo/RPgnr1/GGt+ic3iJTzQ8Eu3TdM14SawnVUmGE6A==}

  emoji-regex@9.2.2:
    resolution: {integrity: sha512-L18DaJsXSUk2+42pv8mLs5jJT2hqFkFE4j21wOmgbUqsZ2hL72NsUU785g9RXgo3s0ZNgVl42TiHp3ZtOv/Vyg==}

  end-of-stream@1.4.5:
    resolution: {integrity: sha512-ooEGc6HP26xXq/N+GCGOT0JKCLDGrq2bQUZrQ7gyrJiZANJ/8YDTxTpQBXGMn+WbIQXNVpyWymm7KYVICQnyOg==}

  enquirer@2.4.1:
    resolution: {integrity: sha512-rRqJg/6gd538VHvR3PSrdRBb/1Vy2YfzHqzvbhGIQpDRKIa4FgV/54b5Q1xYSxOOwKvjXweS26E0Q+nAMwp2pQ==}
    engines: {node: '>=8.6'}

  entities@4.5.0:
    resolution: {integrity: sha512-V0hjH4dGPh9Ao5p0MoRY6BVqtwCjhz6vI5LT8AJ55H+4g9/4vbHx1I54fS0XuclLhDHArPQCiMjDxjaL8fPxhw==}
    engines: {node: '>=0.12'}

  env-paths@2.2.1:
    resolution: {integrity: sha512-+h1lkLKhZMTYjog1VEpJNG7NZJWcuc2DDk/qsqSTRRCOXiLjeQ1d1/udrUGhqMxUgAlwKNZ0cf2uqan5GLuS2A==}
    engines: {node: '>=6'}

  error-ex@1.3.2:
    resolution: {integrity: sha512-7dFHNmqeFSEt2ZBsCriorKnn3Z2pj+fd9kmI6QoWw4//DL+icEBfc0U7qJCisqrTsKTjw4fNFy2pW9OqStD84g==}

  es-abstract@1.24.0:
    resolution: {integrity: sha512-WSzPgsdLtTcQwm4CROfS5ju2Wa1QQcVeT37jFjYzdFz1r9ahadC8B8/a4qxJxM+09F18iumCdRmlr96ZYkQvEg==}
    engines: {node: '>= 0.4'}

  es-aggregate-error@1.0.14:
    resolution: {integrity: sha512-3YxX6rVb07B5TV11AV5wsL7nQCHXNwoHPsQC8S4AmBiqYhyNCJ5BRKXkXyDJvs8QzXN20NgRtxe3dEEQD9NLHA==}
    engines: {node: '>= 0.4'}

  es-define-property@1.0.1:
    resolution: {integrity: sha512-e3nRfgfUZ4rNGL232gUgX06QNyyez04KdjFrF+LTRoOXmrOgFKDg4BCdsjW8EnT69eqdYGmRpJwiPVYNrCaW3g==}
    engines: {node: '>= 0.4'}

  es-errors@1.3.0:
    resolution: {integrity: sha512-Zf5H2Kxt2xjTvbJvP2ZWLEICxA6j+hAmMzIlypy4xcBg1vKVnx89Wy0GbS+kf5cwCVFFzdCFh2XSCFNULS6csw==}
    engines: {node: '>= 0.4'}

  es-module-lexer@1.7.0:
    resolution: {integrity: sha512-jEQoCwk8hyb2AZziIOLhDqpm5+2ww5uIE6lkO/6jcOCusfk6LhMHpXXfBLXTZ7Ydyt0j4VoUQv6uGNYbdW+kBA==}

  es-object-atoms@1.1.1:
    resolution: {integrity: sha512-FGgH2h8zKNim9ljj7dankFPcICIK9Cp5bm+c2gQSYePhpaG5+esrLODihIorn+Pe6FGJzWhXQotPv73jTaldXA==}
    engines: {node: '>= 0.4'}

  es-set-tostringtag@2.1.0:
    resolution: {integrity: sha512-j6vWzfrGVfyXxge+O0x5sh6cvxAog0a/4Rdd2K36zCMV5eJ+/+tOAngRO8cODMNWbVRdVlmGZQL2YS3yR8bIUA==}
    engines: {node: '>= 0.4'}

  es-to-primitive@1.3.0:
    resolution: {integrity: sha512-w+5mJ3GuFL+NjVtJlvydShqE1eN3h3PbI7/5LAsYJP/2qtuMXjfL2LpHSRqo4b4eSF5K/DH1JXKUAHSB2UW50g==}
    engines: {node: '>= 0.4'}

  es6-promise@3.3.1:
    resolution: {integrity: sha512-SOp9Phqvqn7jtEUxPWdWfWoLmyt2VaJ6MpvP9Comy1MceMXqE6bxvaTu4iaxpYYPzhny28Lc+M87/c2cPK6lDg==}

  esbuild@0.25.9:
    resolution: {integrity: sha512-CRbODhYyQx3qp7ZEwzxOk4JBqmD/seJrzPa/cGjY1VtIn5E09Oi9/dB4JwctnfZ8Q8iT7rioVv5k/FNT/uf54g==}
    engines: {node: '>=18'}
    hasBin: true

  escalade@3.2.0:
    resolution: {integrity: sha512-WUj2qlxaQtO4g6Pq5c29GTcWGDyd8itL8zTlipgECz3JesAiiOKotd8JU6otB3PACgG6xkJUyVhboMS+bje/jA==}
    engines: {node: '>=6'}

<<<<<<< HEAD
  estree-walker@3.0.3:
    resolution: {integrity: sha512-7RUKfXgSMMkzt6ZuXmqapOurLGPPfgj6l9uRZ7lRGolvk0y2yocc35LdcxKC5PQZdn2DMqioAQ2NoWcrTKmm6g==}
=======
  escodegen@2.1.0:
    resolution: {integrity: sha512-2NlIDTwUWJN0mRPQOdtQBzbUHvdGY2P1VXSyU83Q3xKxM7WHX2Ql8dKq782Q9TgQUNOLEzEYu9bzLNj1q88I5w==}
    engines: {node: '>=6.0'}
    hasBin: true

  esprima@4.0.1:
    resolution: {integrity: sha512-eGuFFw7Upda+g4p+QHvnW0RyTX/SVeJBDM/gCtMARO0cLuT2HcEKnTPvhjV6aGeqrCB/sbNop0Kszm0jsaWU4A==}
    engines: {node: '>=4'}
    hasBin: true

  estraverse@5.3.0:
    resolution: {integrity: sha512-MMdARuVEQziNTeJD8DgMqmhwR11BRQ/cBP+pLtYdSTnf3MIO8fFeiINEbX36ZdNlfU/7A9f3gUw49B3oQsvwBA==}
    engines: {node: '>=4.0'}
>>>>>>> b8a7112a

  esutils@2.0.3:
    resolution: {integrity: sha512-kVscqXk4OCp68SZ0dkgEKVi6/8ij300KBWTJq32P/dYeWTSwK41WyTxalN1eRmA5Z9UU/LX9D7FWSmV9SAYx6g==}
    engines: {node: '>=0.10.0'}

  event-target-shim@5.0.1:
    resolution: {integrity: sha512-i/2XbnSz/uxRCU6+NdVJgKWDTM427+MqYbkQzD321DuCQJUqOuJKIA0IM2+W2xtYHdKOmZ4dR6fExsd4SXL+WQ==}
    engines: {node: '>=6'}

  events-universal@1.0.1:
    resolution: {integrity: sha512-LUd5euvbMLpwOF8m6ivPCbhQeSiYVNb8Vs0fQ8QjXo0JTkEHpz8pxdQf0gStltaPpw0Cca8b39KxvK9cfKRiAw==}

  events@3.3.0:
    resolution: {integrity: sha512-mQw+2fkQbALzQ7V0MY0IqdnXNOeTtP4r0lN9z7AAawCXgqea7bDii20AYrIBrFd/Hx0M2Ocz6S111CaFkUcb0Q==}
    engines: {node: '>=0.8.x'}

  execa@5.1.1:
    resolution: {integrity: sha512-8uSpZZocAZRBAPIEINJj3Lo9HyGitllczc27Eh5YYojjMFMn8yHMDMaUHE2Jqfq05D/wucwI4JGURyXt1vchyg==}
    engines: {node: '>=10'}

  expect-type@1.2.2:
    resolution: {integrity: sha512-JhFGDVJ7tmDJItKhYgJCGLOWjuK9vPxiXoUFLwLDc99NlmklilbiQJwoctZtt13+xMw91MCk/REan6MWHqDjyA==}
    engines: {node: '>=12.0.0'}

  exsolve@1.0.7:
    resolution: {integrity: sha512-VO5fQUzZtI6C+vx4w/4BWJpg3s/5l+6pRQEHzFRM8WFi4XffSP1Z+4qi7GbjWbvRQEbdIco5mIMq+zX4rPuLrw==}

  extract-zip@2.0.1:
    resolution: {integrity: sha512-GDhU9ntwuKyGXdZBUgTIe+vXnWj0fppUEtMDL0+idd5Sta8TGpHssn/eusA9mrPr9qNDym6SxAYZjNvCn/9RBg==}
    engines: {node: '>= 10.17.0'}
    hasBin: true

  fast-deep-equal@3.1.3:
    resolution: {integrity: sha512-f3qQ9oQy9j2AhBe/H9VC91wLmKBCCU/gDOnKNAYG5hswO7BLKj09Hc5HYNz9cGI++xlpDCIgDaitVs03ATR84Q==}

  fast-fifo@1.3.2:
    resolution: {integrity: sha512-/d9sfos4yxzpwkDkuN7k2SqFKtYNmCTzgfEpz82x34IM9/zc8KGxQoXg1liNC/izpRM/MBdt44Nmx41ZWqk+FQ==}

  fast-glob@3.3.3:
    resolution: {integrity: sha512-7MptL8U0cqcFdzIzwOTHoilX9x5BrNqye7Z/LuC7kCMRio1EMSyqRK3BEAUD7sXRq4iT4AzTVuZdhgQ2TCvYLg==}
    engines: {node: '>=8.6.0'}

  fast-memoize@2.5.2:
    resolution: {integrity: sha512-Ue0LwpDYErFbmNnZSF0UH6eImUwDmogUO1jyE+JbN2gsQz/jICm1Ve7t9QT0rNSsfJt+Hs4/S3GnsDVjL4HVrw==}

  fast-safe-stringify@2.1.1:
    resolution: {integrity: sha512-W+KJc2dmILlPplD/H4K9l9LcAHAfPtP6BY84uVLXQ6Evcz9Lcg33Y2z1IVblT6xdY54PXYVHEv+0Wpq8Io6zkA==}

  fast-uri@3.1.0:
    resolution: {integrity: sha512-iPeeDKJSWf4IEOasVVrknXpaBV0IApz/gp7S2bb7Z4Lljbl2MGJRqInZiUrQwV16cpzw/D3S5j5Julj/gT52AA==}

  fastparse@1.1.2:
    resolution: {integrity: sha512-483XLLxTVIwWK3QTrMGRqUfUpoOs/0hbQrl2oz4J0pAcm3A3bu84wxTFqGqkJzewCLdME38xJLJAxBABfQT8sQ==}

  fastq@1.19.1:
    resolution: {integrity: sha512-GwLTyxkCXjXbxqIhTsMI2Nui8huMPtnxg7krajPJAjnEG/iiOS7i+zCtWGZR9G0NBKbXKh6X9m9UIsYX/N6vvQ==}

  fd-slicer@1.1.0:
    resolution: {integrity: sha512-cE1qsB/VwyQozZ+q1dGxR8LBYNZeofhEdUNGSMbQD3Gw2lAzX9Zb3uIU6Ebc/Fmyjo9AWWfnn0AUCHqtevs/8g==}

  fdir@6.5.0:
    resolution: {integrity: sha512-tIbYtZbucOs0BRGqPJkshJUYdL+SDH7dVM8gjy+ERp3WAUjLEFJE+02kanyHtwjWOnwrKYBiwAmM0p4kLJAnXg==}
    engines: {node: '>=12.0.0'}
    peerDependencies:
      picomatch: ^3 || ^4
    peerDependenciesMeta:
      picomatch:
        optional: true

  fill-range@7.1.1:
    resolution: {integrity: sha512-YsGpe3WHLK8ZYi4tWDg2Jy3ebRz2rXowDxnld4bkQB00cc/1Zw9AWnC0i9ztDJitivtQvaI9KaLyKrc+hBW0yg==}
    engines: {node: '>=8'}

  find-up@5.0.0:
    resolution: {integrity: sha512-78/PXT1wlLLDgTzDs7sjq9hzz0vXD+zn+7wypEe4fXQxCmdmqfGsEPQxmiCSQI3ajFV91bVSsvNtrJRiW6nGng==}
    engines: {node: '>=10'}

  for-each@0.3.5:
    resolution: {integrity: sha512-dKx12eRCVIzqCxFGplyFKJMPvLEWgmNtUrpTiJIR5u97zEhRG8ySrtboPHZXx7daLxQVrl643cTzbab2tkQjxg==}
    engines: {node: '>= 0.4'}

  foreground-child@3.3.1:
    resolution: {integrity: sha512-gIXjKqtFuWEgzFRJA9WCQeSJLZDjgJUOMCMzxtvFq/37KojM1BFGufqsCy0r4qSQmYLsZYMeyRqzIWOMup03sw==}
    engines: {node: '>=14'}

  fs-extra@11.3.1:
    resolution: {integrity: sha512-eXvGGwZ5CL17ZSwHWd3bbgk7UUpF6IFHtP57NYYakPvHOs8GDgDe5KJI36jIJzDkJ6eJjuzRA8eBQb6SkKue0g==}
    engines: {node: '>=14.14'}

  fsevents@2.3.3:
    resolution: {integrity: sha512-5xoDfX+fL7faATnagmWPpbFtwh/R77WmMMqqHGS65C3vvB0YHrgF+B1YmZ3441tMj5n63k0212XNoJwzlhffQw==}
    engines: {node: ^8.16.0 || ^10.6.0 || >=11.0.0}
    os: [darwin]

  function-bind@1.1.2:
    resolution: {integrity: sha512-7XHNxH7qX9xG5mIwxkhumTox/MIRNcOgDrxWsMt2pAr23WHp6MrRlN7FBSFpCpr+oVO0F744iUgR82nJMfG2SA==}

  function.prototype.name@1.1.8:
    resolution: {integrity: sha512-e5iwyodOHhbMr/yNrc7fDYG4qlbIvI5gajyzPnb5TCwyhjApznQh1BMFou9b30SevY43gCJKXycoCBjMbsuW0Q==}
    engines: {node: '>= 0.4'}

  functions-have-names@1.2.3:
    resolution: {integrity: sha512-xckBUXyTIqT97tq2x2AMb+g163b5JFysYk0x4qxNFwbfQkmNZoiRHb6sPzI9/QV33WeuvVYBUIiD4NzNIyqaRQ==}

  gensync@1.0.0-beta.2:
    resolution: {integrity: sha512-3hN7NaskYvMDLQY55gnW3NQ+mesEAepTqlg+VEbj7zzqEMBVNhzcGYYeqFo/TlYz6eQiFcp1HcsCZO+nGgS8zg==}
    engines: {node: '>=6.9.0'}

  get-caller-file@2.0.5:
    resolution: {integrity: sha512-DyFP3BM/3YHTQOCUL/w0OZHR0lpKeGrxotcHWcqNEdnltqFwXVfhEBQ94eIo34AfQpo0rGki4cyIiftY06h2Fg==}
    engines: {node: 6.* || 8.* || >= 10.*}

  get-intrinsic@1.3.0:
    resolution: {integrity: sha512-9fSjSaos/fRIVIp+xSJlE6lfwhES7LNtKaCBIamHsjr2na1BiABJPo0mOjjz8GJDURarmCPGqaiVg5mfjb98CQ==}
    engines: {node: '>= 0.4'}

  get-proto@1.0.1:
    resolution: {integrity: sha512-sTSfBjoXBp89JvIKIefqw7U2CCebsc74kiY6awiGogKtoSGbgjYE/G/+l9sF3MWFPNc9IcoOC4ODfKHfxFmp0g==}
    engines: {node: '>= 0.4'}

  get-stream@5.2.0:
    resolution: {integrity: sha512-nBF+F1rAZVCu/p7rjzgA+Yb4lfYXrpl7a6VmJrU8wF9I1CKvP/QwPNZHnOlwbTkY6dvtFIzFMSyQXbLoTQPRpA==}
    engines: {node: '>=8'}

  get-stream@6.0.1:
    resolution: {integrity: sha512-ts6Wi+2j3jQjqi70w5AlN8DFnkSwC+MqmxEzdEALB2qXZYV3X/b1CTfgPLGJNMeAWxdPfU8FO1ms3NUfaHCPYg==}
    engines: {node: '>=10'}

  get-symbol-description@1.1.0:
    resolution: {integrity: sha512-w9UMqWwJxHNOvoNzSJ2oPF5wvYcvP7jUvYzhp67yEhTi17ZDBBC1z9pTdGuzjD+EFIqLSYRweZjqfiPzQ06Ebg==}
    engines: {node: '>= 0.4'}

  get-uri@6.0.5:
    resolution: {integrity: sha512-b1O07XYq8eRuVzBNgJLstU6FYc1tS6wnMtF1I1D9lE8LxZSOGZ7LhxN54yPP6mGw5f2CkXY2BQUL9Fx41qvcIg==}
    engines: {node: '>= 14'}

  glob-parent@5.1.2:
    resolution: {integrity: sha512-AOIgSQCepiJYwP3ARnGx+5VnTu2HBYdzbGP45eLw1vr3zB3vZLeyed1sC9hnbcOc9/SrMyM5RPQrkGz4aS9Zow==}
    engines: {node: '>= 6'}

  glob-parent@6.0.2:
    resolution: {integrity: sha512-XxwI8EOhVQgWp6iDL+3b0r86f4d6AX6zSU55HfB4ydCEuXLXc5FcYeOu+nnGftS4TEju/11rt4KJPTMgbfmv4A==}
    engines: {node: '>=10.13.0'}

  glob-to-regex.js@1.0.1:
    resolution: {integrity: sha512-CG/iEvgQqfzoVsMUbxSJcwbG2JwyZ3naEqPkeltwl0BSS8Bp83k3xlGms+0QdWFUAwV+uvo80wNswKF6FWEkKg==}
    engines: {node: '>=10.0'}
    peerDependencies:
      tslib: '2'

  glob@10.4.5:
    resolution: {integrity: sha512-7Bv8RF0k6xjo7d4A/PxYLbUCfb6c+Vpd2/mB2yRDlew7Jb5hEXiCD9ibfO7wpk8i4sevK6DFny9h7EYbM3/sHg==}
    hasBin: true

  glob@11.0.3:
    resolution: {integrity: sha512-2Nim7dha1KVkaiF4q6Dj+ngPPMdfvLJEOpZk/jKiUAkqKebpGAWQXAq9z1xu9HKu5lWfqw/FASuccEjyznjPaA==}
    engines: {node: 20 || >=22}
    hasBin: true

  globals@15.15.0:
    resolution: {integrity: sha512-7ACyT3wmyp3I61S4fG682L0VA2RGD9otkqGJIwNUMF1SWUombIIk+af1unuDYgMm082aHYwD+mzJvv9Iu8dsgg==}
    engines: {node: '>=18'}

  globalthis@1.0.4:
    resolution: {integrity: sha512-DpLKbNU4WylpxJykQujfCcwYWiV/Jhm50Goo0wrVILAv5jOr9d+H+UR3PhSCD2rCCEIg0uc+G+muBTwD54JhDQ==}
    engines: {node: '>= 0.4'}

  globby@11.1.0:
    resolution: {integrity: sha512-jhIXaOzy1sb8IyocaruWSn1TjmnBVs8Ayhcy83rmxNJ8q2uWKCAj3CnJY+KpGSXCueAPc0i05kVvVKtP1t9S3g==}
    engines: {node: '>=10'}

  gopd@1.2.0:
    resolution: {integrity: sha512-ZUKRh6/kUFoAiTAtTYPZJ3hw9wNxx+BIBOijnlG9PnrJsCcSjs1wyyD6vJpaYtgnzDrKYRSqf3OO6Rfa93xsRg==}
    engines: {node: '>= 0.4'}

  graceful-fs@4.2.11:
    resolution: {integrity: sha512-RbJ5/jmFcNNCcDV5o9eTnBLJ/HszWV0P73bc+Ff4nS/rJj+YaS6IGyiOL0VoBYX+l1Wrl3k63h/KrH+nhJ0XvQ==}

  hachure-fill@0.5.2:
    resolution: {integrity: sha512-3GKBOn+m2LX9iq+JC1064cSFprJY4jL1jCXTcpnfER5HYE2l/4EfWSGzkPa/ZDBmYI0ZOEj5VHV/eKnPGkHuOg==}

  has-bigints@1.1.0:
    resolution: {integrity: sha512-R3pbpkcIqv2Pm3dUwgjclDRVmWpTJW2DcMzcIhEXEx1oh/CEMObMm3KLmRJOdvhM7o4uQBnwr8pzRK2sJWIqfg==}
    engines: {node: '>= 0.4'}

  has-flag@4.0.0:
    resolution: {integrity: sha512-EykJT/Q1KjTWctppgIAgfSO0tKVuZUjhgMr17kqTumMl6Afv3EISleU7qZUzoXDFTAHTDC4NOoG/ZxU3EvlMPQ==}
    engines: {node: '>=8'}

  has-property-descriptors@1.0.2:
    resolution: {integrity: sha512-55JNKuIW+vq4Ke1BjOTjM2YctQIvCT7GFzHwmfZPGo5wnrgkid0YQtnAleFSqumZm4az3n2BS+erby5ipJdgrg==}

  has-proto@1.2.0:
    resolution: {integrity: sha512-KIL7eQPfHQRC8+XluaIw7BHUwwqL19bQn4hzNgdr+1wXoU0KKj6rufu47lhY7KbJR2C6T6+PfyN0Ea7wkSS+qQ==}
    engines: {node: '>= 0.4'}

  has-symbols@1.1.0:
    resolution: {integrity: sha512-1cDNdwJ2Jaohmb3sg4OmKaMBwuC48sYni5HUw2DvsC8LjGTLK9h+eb1X6RyuOHe4hT0ULCW68iomhjUoKUqlPQ==}
    engines: {node: '>= 0.4'}

  has-tostringtag@1.0.2:
    resolution: {integrity: sha512-NqADB8VjPFLM2V0VvHUewwwsw0ZWBaIdgo+ieHtK3hasLz4qeCRjYcqfB6AQrBggRKppKF8L52/VqdVsO47Dlw==}
    engines: {node: '>= 0.4'}

  hasown@2.0.2:
    resolution: {integrity: sha512-0hJU9SCPvmMzIBdZFqNPXWa6dqh7WdH0cII9y+CyS8rG3nL48Bclra9HmKhVVUHyPWNH5Y7xDwAB7bfgSjkUMQ==}
    engines: {node: '>= 0.4'}

  highlight.js@10.7.3:
    resolution: {integrity: sha512-tzcUFauisWKNHaRkN4Wjl/ZA07gENAjFl3J/c480dprkGTg5EQstgaNFqBfUqCq54kZRIEcreTsAgF/m2quD7A==}

  html-to-image@1.11.13:
    resolution: {integrity: sha512-cuOPoI7WApyhBElTTb9oqsawRvZ0rHhaHwghRLlTuffoD1B2aDemlCruLeZrUIIdvG7gs9xeELEPm6PhuASqrg==}

  http-proxy-agent@7.0.2:
    resolution: {integrity: sha512-T1gkAiYYDWYx3V5Bmyu7HcfcvL7mUrTWiM6yOfa3PIphViJ/gFPbvidQ+veqSOHci/PxBcDabeUNCzpOODJZig==}
    engines: {node: '>= 14'}

  http2-client@1.3.5:
    resolution: {integrity: sha512-EC2utToWl4RKfs5zd36Mxq7nzHHBuomZboI0yYL6Y0RmBgT7Sgkq4rQ0ezFTYoIsSs7Tm9SJe+o2FcAg6GBhGA==}

  https-proxy-agent@7.0.6:
    resolution: {integrity: sha512-vK9P5/iUfdl95AI+JVyUuIcVtd4ofvtrOr3HNtM2yxC9bnMbEdp3x01OhQNnjb8IJYi38VlTE3mBXwcfvywuSw==}
    engines: {node: '>= 14'}

  human-signals@2.1.0:
    resolution: {integrity: sha512-B4FFZ6q/T2jhhksgkbEW3HBvWIfDW85snkQgawt07S7J5QXTk6BkNV+0yAeZrM5QpMAdYlocGoljn0sJ/WQkFw==}
    engines: {node: '>=10.17.0'}

  hyperdyperid@1.2.0:
    resolution: {integrity: sha512-Y93lCzHYgGWdrJ66yIktxiaGULYc6oGiABxhcO5AufBeOyoIdZF7bIfLaOrbM0iGIOXQQgxxRrFEnb+Y6w1n4A==}
    engines: {node: '>=10.18'}

  iconv-lite@0.6.3:
    resolution: {integrity: sha512-4fCk79wshMdzMp2rH06qWrJE4iolqLhCUH+OiuIgU++RB0+94NlDL81atO7GX55uUKueo0txHNtvEyI6D7WdMw==}
    engines: {node: '>=0.10.0'}

  ieee754@1.2.1:
    resolution: {integrity: sha512-dcyqhDvX1C46lXZcVqCpK+FtMRQVdIMN6/Df5js2zouUsqG7I6sFxitIC+7KYK29KdXOLHdu9zL4sFnoVQnqaA==}

  ignore@5.3.2:
    resolution: {integrity: sha512-hsBTNUqQTDwkWtcdYI2i06Y/nUBEsNEDJKjWdigLvegy8kDuJAS8uRlpkkcQpyEXL0Z/pjDy5HBmMjRCJ2gq+g==}
    engines: {node: '>= 4'}

  ignore@7.0.5:
    resolution: {integrity: sha512-Hs59xBNfUIunMFgWAbGX5cq6893IbWg4KnrjbYwX3tx0ztorVgTDA6B2sxf8ejHJ4wz8BqGUMYlnzNBer5NvGg==}
    engines: {node: '>= 4'}

  immer@10.1.3:
    resolution: {integrity: sha512-tmjF/k8QDKydUlm3mZU+tjM6zeq9/fFpPqH9SzWmBnVVKsPBg/V66qsMwb3/Bo90cgUN+ghdVBess+hPsxUyRw==}

  immer@9.0.21:
    resolution: {integrity: sha512-bc4NBHqOqSfRW7POMkHd51LvClaeMXpm8dx0e8oE2GORbq5aRK7Bxl4FyzVLdGtLmvLKL7BTDBG5ACQm4HWjTA==}

  import-fresh@3.3.1:
    resolution: {integrity: sha512-TR3KfrTZTYLPB6jUjfx6MF9WcWrHL9su5TObK4ZkYgBdWKPOFoSoQIdEuTuR82pmtxH2spWG9h6etwfr1pLBqQ==}
    engines: {node: '>=6'}

  import-meta-resolve@4.2.0:
    resolution: {integrity: sha512-Iqv2fzaTQN28s/FwZAoFq0ZSs/7hMAHJVX+w8PZl3cY19Pxk6jFFalxQoIfW2826i/fDLXv8IiEZRIT0lDuWcg==}

  inflected@2.1.0:
    resolution: {integrity: sha512-hAEKNxvHf2Iq3H60oMBHkB4wl5jn3TPF3+fXek/sRwAB5gP9xWs4r7aweSF95f99HFoz69pnZTcu8f0SIHV18w==}

  inherits@2.0.3:
    resolution: {integrity: sha512-x00IRNXNy63jwGkJmzPigoySHbaqpNuzKbBOmzK+g2OdZpQ9w+sxCN+VSB3ja7IAge2OP2qpfxTjeNcyjmW1uw==}

  inherits@2.0.4:
    resolution: {integrity: sha512-k/vGaX4/Yla3WzyMCvTQOXYeIHvqOKtnqBduzTHpzpQZzAskKMhZ2K+EnBiSM9zGSoIFeMpXKxa4dYeZIQqewQ==}

  ini@4.1.3:
    resolution: {integrity: sha512-X7rqawQBvfdjS10YU1y1YVreA3SsLrW9dX2CewP2EbBJM4ypVNLDkO5y04gejPwKIY9lR+7r9gn3rFPt/kmWFg==}
    engines: {node: ^14.17.0 || ^16.13.0 || >=18.0.0}

  internal-slot@1.1.0:
    resolution: {integrity: sha512-4gd7VpWNQNB4UKKCFFVcp1AVv+FMOgs9NKzjHKusc8jTMhd5eL1NqQqOpE0KzMds804/yHlglp3uxgluOqAPLw==}
    engines: {node: '>= 0.4'}

  internmap@1.0.1:
    resolution: {integrity: sha512-lDB5YccMydFBtasVtxnZ3MRBHuaoE8GKsppq+EchKL2U4nK/DmEpPHNH8MZe5HkMtpSiTSOZwfN0tzYjO/lJEw==}

  internmap@2.0.3:
    resolution: {integrity: sha512-5Hh7Y1wQbvY5ooGgPbDaL5iYLAPzMTUrjMulskHLH6wnv/A+1q5rgEaiuqEjB+oxGXIVZs1FF+R/KPN3ZSQYYg==}
    engines: {node: '>=12'}

  ip-address@10.0.1:
    resolution: {integrity: sha512-NWv9YLW4PoW2B7xtzaS3NCot75m6nK7Icdv0o3lfMceJVRfSoQwqD4wEH5rLwoKJwUiZ/rfpiVBhnaF0FK4HoA==}
    engines: {node: '>= 12'}

  is-alphabetical@2.0.1:
    resolution: {integrity: sha512-FWyyY60MeTNyeSRpkM2Iry0G9hpr7/9kD40mD/cGQEuilcZYS4okz8SN2Q6rLCJ8gbCt6fN+rC+6tMGS99LaxQ==}

  is-alphanumerical@2.0.1:
    resolution: {integrity: sha512-hmbYhX/9MUMF5uh7tOXyK/n0ZvWpad5caBA17GsC6vyuCqaWliRG5K1qS9inmUhEMaOBIW7/whAnSwveW/LtZw==}

  is-arguments@1.2.0:
    resolution: {integrity: sha512-7bVbi0huj/wrIAOzb8U1aszg9kdi3KN/CyU19CTI7tAoZYEZoL9yCDXpbXN+uPsuWnP02cyug1gleqq+TU+YCA==}
    engines: {node: '>= 0.4'}

  is-array-buffer@3.0.5:
    resolution: {integrity: sha512-DDfANUiiG2wC1qawP66qlTugJeL5HyzMpfr8lLK+jMQirGzNod0B12cFB/9q838Ru27sBwfw78/rdoU7RERz6A==}
    engines: {node: '>= 0.4'}

  is-arrayish@0.2.1:
    resolution: {integrity: sha512-zz06S8t0ozoDXMG+ube26zeCTNXcKIPJZJi8hBrF4idCLms4CG9QtK7qBl1boi5ODzFpjswb5JPmHCbMpjaYzg==}

  is-async-function@2.1.1:
    resolution: {integrity: sha512-9dgM/cZBnNvjzaMYHVoxxfPj2QXt22Ev7SuuPrs+xav0ukGB0S6d4ydZdEiM48kLx5kDV+QBPrpVnFyefL8kkQ==}
    engines: {node: '>= 0.4'}

  is-bigint@1.1.0:
    resolution: {integrity: sha512-n4ZT37wG78iz03xPRKJrHTdZbe3IicyucEtdRsV5yglwc3GyUfbAfpSeD0FJ41NbUNSt5wbhqfp1fS+BgnvDFQ==}
    engines: {node: '>= 0.4'}

  is-binary-path@2.1.0:
    resolution: {integrity: sha512-ZMERYes6pDydyuGidse7OsHxtbI7WVeUEozgR/g7rd0xUimYNlvZRE/K2MgZTjWy725IfelLeVcEM97mmtRGXw==}
    engines: {node: '>=8'}

  is-boolean-object@1.2.2:
    resolution: {integrity: sha512-wa56o2/ElJMYqjCjGkXri7it5FbebW5usLw/nPmCMs5DeZ7eziSYZhSmPRn0txqeW4LnAmQQU7FgqLpsEFKM4A==}
    engines: {node: '>= 0.4'}

  is-callable@1.2.7:
    resolution: {integrity: sha512-1BC0BVFhS/p0qtw6enp8e+8OD0UrK0oFLztSjNzhcKA3WDuJxxAPXzPuPtKkjEY9UUoEWlX/8fgKeu2S8i9JTA==}
    engines: {node: '>= 0.4'}

  is-core-module@2.16.1:
    resolution: {integrity: sha512-UfoeMA6fIJ8wTYFEUjelnaGI67v6+N7qXJEvQuIGa99l4xsCruSYOVSQ0uPANn4dAzm8lkYPaKLrrijLq7x23w==}
    engines: {node: '>= 0.4'}

  is-data-view@1.0.2:
    resolution: {integrity: sha512-RKtWF8pGmS87i2D6gqQu/l7EYRlVdfzemCJN/P3UOs//x1QE7mfhvzHIApBTRf7axvT6DMGwSwBXYCT0nfB9xw==}
    engines: {node: '>= 0.4'}

  is-date-object@1.1.0:
    resolution: {integrity: sha512-PwwhEakHVKTdRNVOw+/Gyh0+MzlCl4R6qKvkhuvLtPMggI1WAHt9sOwZxQLSGpUaDnrdyDsomoRgNnCfKNSXXg==}
    engines: {node: '>= 0.4'}

  is-decimal@2.0.1:
    resolution: {integrity: sha512-AAB9hiomQs5DXWcRB1rqsxGUstbRroFOPPVAomNk/3XHR5JyEZChOyTWe2oayKnsSsr/kcGqF+z6yuH6HHpN0A==}

  is-extglob@2.1.1:
    resolution: {integrity: sha512-SbKbANkN603Vi4jEZv49LeVJMn4yGwsbzZworEoyEiutsN3nJYdbO36zfhGJ6QEDpOZIFkDtnq5JRxmvl3jsoQ==}
    engines: {node: '>=0.10.0'}

  is-finalizationregistry@1.1.1:
    resolution: {integrity: sha512-1pC6N8qWJbWoPtEjgcL2xyhQOP491EQjeUo3qTKcmV8YSDDJrOepfG8pcC7h/QgnQHYSv0mJ3Z/ZWxmatVrysg==}
    engines: {node: '>= 0.4'}

  is-fullwidth-code-point@3.0.0:
    resolution: {integrity: sha512-zymm5+u+sCsSWyD9qNaejV3DFvhCKclKdizYaJUuHA83RLjb7nSuGnddCHGv0hk+KY7BMAlsWeK4Ueg6EV6XQg==}
    engines: {node: '>=8'}

  is-generator-function@1.1.0:
    resolution: {integrity: sha512-nPUB5km40q9e8UfN/Zc24eLlzdSf9OfKByBw9CIdw4H1giPMeA0OIJvbchsCu4npfI2QcMVBsGEBHKZ7wLTWmQ==}
    engines: {node: '>= 0.4'}

  is-glob@4.0.3:
    resolution: {integrity: sha512-xelSayHH36ZgE7ZWhli7pW34hNbNl8Ojv5KVmkJD4hBdD3th8Tfk9vYasLM+mXWOZhFkgZfxhLSnrwRr4elSSg==}
    engines: {node: '>=0.10.0'}

  is-hexadecimal@2.0.1:
    resolution: {integrity: sha512-DgZQp241c8oO6cA1SbTEWiXeoxV42vlcJxgH+B3hi1AiqqKruZR3ZGF8In3fj4+/y/7rHvlOZLZtgJ/4ttYGZg==}

  is-map@2.0.3:
    resolution: {integrity: sha512-1Qed0/Hr2m+YqxnM09CjA2d/i6YZNfF6R2oRAOj36eUdS6qIV/huPJNSEpKbupewFs+ZsJlxsjjPbc0/afW6Lw==}
    engines: {node: '>= 0.4'}

  is-nan@1.3.2:
    resolution: {integrity: sha512-E+zBKpQ2t6MEo1VsonYmluk9NxGrbzpeeLC2xIViuO2EjU2xsXsBPwTr3Ykv9l08UYEVEdWeRZNouaZqF6RN0w==}
    engines: {node: '>= 0.4'}

  is-negative-zero@2.0.3:
    resolution: {integrity: sha512-5KoIu2Ngpyek75jXodFvnafB6DJgr3u8uuK0LEZJjrU19DrMD3EVERaR8sjz8CCGgpZvxPl9SuE1GMVPFHx1mw==}
    engines: {node: '>= 0.4'}

  is-number-object@1.1.1:
    resolution: {integrity: sha512-lZhclumE1G6VYD8VHe35wFaIif+CTy5SJIi5+3y4psDgWu4wPDoBhF8NxUOinEc7pHgiTsT6MaBb92rKhhD+Xw==}
    engines: {node: '>= 0.4'}

  is-number@7.0.0:
    resolution: {integrity: sha512-41Cifkg6e8TylSpdtTpeLVMqvSBEVzTttHvERD741+pnZ8ANv0004MRL43QKPDlK9cGvNp6NZWZUBlbGXYxxng==}
    engines: {node: '>=0.12.0'}

  is-plain-obj@4.1.0:
    resolution: {integrity: sha512-+Pgi+vMuUNkJyExiMBt5IlFoMyKnr5zhJ4Uspz58WOhBF5QoIZkFyNHIbBAtHwzVAgk5RtndVNsDRN61/mmDqg==}
    engines: {node: '>=12'}

  is-regex@1.2.1:
    resolution: {integrity: sha512-MjYsKHO5O7mCsmRGxWcLWheFqN9DJ/2TmngvjKXihe6efViPqc274+Fx/4fYj/r03+ESvBdTXK0V6tA3rgez1g==}
    engines: {node: '>= 0.4'}

  is-set@2.0.3:
    resolution: {integrity: sha512-iPAjerrse27/ygGLxw+EBR9agv9Y6uLeYVJMu+QNCoouJ1/1ri0mGrcWpfCqFZuzzx3WjtwxG098X+n4OuRkPg==}
    engines: {node: '>= 0.4'}

  is-shared-array-buffer@1.0.4:
    resolution: {integrity: sha512-ISWac8drv4ZGfwKl5slpHG9OwPNty4jOWPRIhBpxOoD+hqITiwuipOQ2bNthAzwA3B4fIjO4Nln74N0S9byq8A==}
    engines: {node: '>= 0.4'}

  is-stream@2.0.1:
    resolution: {integrity: sha512-hFoiJiTl63nn+kstHGBtewWSKnQLpyb155KHheA1l39uvtO9nWIop1p3udqPcUd/xbF1VLMO4n7OI6p7RbngDg==}
    engines: {node: '>=8'}

  is-string@1.1.1:
    resolution: {integrity: sha512-BtEeSsoaQjlSPBemMQIrY1MY0uM6vnS1g5fmufYOtnxLGUZM2178PKbhsk7Ffv58IX+ZtcvoGwccYsh0PglkAA==}
    engines: {node: '>= 0.4'}

  is-symbol@1.1.1:
    resolution: {integrity: sha512-9gGx6GTtCQM73BgmHQXfDmLtfjjTUDSyoxTCbp5WtoixAhfgsDirWIcVQ/IHpvI5Vgd5i/J5F7B9cN/WlVbC/w==}
    engines: {node: '>= 0.4'}

  is-typed-array@1.1.15:
    resolution: {integrity: sha512-p3EcsicXjit7SaskXHs1hA91QxgTw46Fv6EFKKGS5DRFLD8yKnohjF3hxoju94b/OcMZoQukzpPpBE9uLVKzgQ==}
    engines: {node: '>= 0.4'}

  is-weakmap@2.0.2:
    resolution: {integrity: sha512-K5pXYOm9wqY1RgjpL3YTkF39tni1XajUIkawTLUo9EZEVUFga5gSQJF8nNS7ZwJQ02y+1YCNYcMh+HIf1ZqE+w==}
    engines: {node: '>= 0.4'}

  is-weakref@1.1.1:
    resolution: {integrity: sha512-6i9mGWSlqzNMEqpCp93KwRS1uUOodk2OJ6b+sq7ZPDSy2WuI5NFIxp/254TytR8ftefexkWn5xNiHUNpPOfSew==}
    engines: {node: '>= 0.4'}

  is-weakset@2.0.4:
    resolution: {integrity: sha512-mfcwb6IzQyOKTs84CQMrOwW4gQcaTOAWJ0zzJCl2WSPDrWk/OzDaImWFH3djXhb24g4eudZfLRozAvPGw4d9hQ==}
    engines: {node: '>= 0.4'}

  isarray@2.0.5:
    resolution: {integrity: sha512-xHjhDr3cNBK0BzdUJSPXZntQUx/mwMS5Rw4A7lPJ90XGAO6ISP/ePDNuo0vhqOZU+UD5JoodwCAAoZQd3FeAKw==}

  isexe@2.0.0:
    resolution: {integrity: sha512-RHxMLp9lnKHGHRng9QFhRCMbYAcVpn69smSGcq3f36xjgVVWThj4qqLbTLlq7Ssj8B+fIQ1EuCEGI2lKsyQeIw==}

  jackspeak@3.4.3:
    resolution: {integrity: sha512-OGlZQpz2yfahA/Rd1Y8Cd9SIEsqvXkLVoSw/cgwhnhFMDbsQFeZYoJJ7bIZBS9BcamUW96asq/npPWugM+RQBw==}

  jackspeak@4.1.1:
    resolution: {integrity: sha512-zptv57P3GpL+O0I7VdMJNBZCu+BPHVQUk55Ft8/QCJjTVxrnJHuVuX/0Bl2A6/+2oyR/ZMEuFKwmzqqZ/U5nPQ==}
    engines: {node: 20 || >=22}

  jiti@1.21.7:
    resolution: {integrity: sha512-/imKNG4EbWNrVjoNC/1H5/9GFy+tqjGBHCaSsN+P2RnPqjsLmv6UD3Ej+Kj8nBWaRAwyk7kK5ZUc+OEatnTR3A==}
    hasBin: true

  jotai@2.14.0:
    resolution: {integrity: sha512-JQkNkTnqjk1BlSUjHfXi+pGG/573bVN104gp6CymhrWDseZGDReTNniWrLhJ+zXbM6pH+82+UNJ2vwYQUkQMWQ==}
    engines: {node: '>=12.20.0'}
    peerDependencies:
      '@babel/core': '>=7.0.0'
      '@babel/template': '>=7.0.0'
      '@types/react': '>=17.0.0'
      react: '>=17.0.0'
    peerDependenciesMeta:
      '@babel/core':
        optional: true
      '@babel/template':
        optional: true
      '@types/react':
        optional: true
      react:
        optional: true

  js-tokens@4.0.0:
    resolution: {integrity: sha512-RdJUflcE3cUzKiMqQgsCu06FPu9UdIJO0beYbPhHN4k6apgJtifcoCtT9bcxOpYBtpD2kCM6Sbzg4CausW/PKQ==}

  js-tokens@9.0.1:
    resolution: {integrity: sha512-mxa9E9ITFOt0ban3j6L5MpjwegGz6lBQmM1IJkWeBZGcMxto50+eWdjC/52xDbS2vy0k7vIMK0Fe2wfL9OQSpQ==}

  js-yaml@4.1.0:
    resolution: {integrity: sha512-wpxZs9NoxZaJESJGIZTyDEaYpl0FKSA+FB9aJiyemKhMwkxQg63h4T1KJgUGHpTqPDNRcmmYLugrRjJlBtWvRA==}
    hasBin: true

  jsep@1.4.0:
    resolution: {integrity: sha512-B7qPcEVE3NVkmSJbaYxvv4cHkVW7DQsZz13pUMrfS8z8Q/BuShN+gcTXrUlPiGqM2/t/EEaI030bpxMqY8gMlw==}
    engines: {node: '>= 10.16.0'}

  jsesc@3.1.0:
    resolution: {integrity: sha512-/sM3dO2FOzXjKQhJuo0Q173wf2KOo8t4I8vHy6lF9poUp7bKT0/NHE8fPX23PwfhnykfqnC2xRxOnVw5XuGIaA==}
    engines: {node: '>=6'}
    hasBin: true

  json-parse-even-better-errors@2.3.1:
    resolution: {integrity: sha512-xyFwyhro/JEof6Ghe2iz2NcXoj2sloNsWr/XsERDK/oiPCfaNhl5ONfp+jQdAZRQQ0IJWNzH9zIZF7li91kh2w==}

  json-schema-traverse@1.0.0:
    resolution: {integrity: sha512-NM8/P9n3XjXhIZn1lLhkFaACTOURQXjWhV4BA/RnOv8xvgqtqpAX9IO4mRQxSx1Rlo4tqzeqb0sOlruaOy3dug==}

  json5@2.2.3:
    resolution: {integrity: sha512-XmOWe7eyHYH14cLdVPoyg+GOH3rYX++KpzrylJwSW98t3Nk+U8XOl8FWKOgwtzdb8lXGf6zYwDUzeHMWfxasyg==}
    engines: {node: '>=6'}
    hasBin: true

  jsonc-parser@2.2.1:
    resolution: {integrity: sha512-o6/yDBYccGvTz1+QFevz6l6OBZ2+fMVu2JZ9CIhzsYRX4mjaK5IyX9eldUdCmga16zlgQxyrj5pt9kzuj2C02w==}

  jsonc-parser@3.3.1:
    resolution: {integrity: sha512-HUgH65KyejrUFPvHFPbqOY0rsFip3Bo5wb4ngvdi1EpCYWUQDC5V+Y7mZws+DLkr4M//zQJoanu1SP+87Dv1oQ==}

  jsonfile@6.2.0:
    resolution: {integrity: sha512-FGuPw30AdOIUTRMC2OMRtQV+jkVj2cfPqSeWXv1NEAJ1qZ5zb1X6z1mFhbfOB/iy3ssJCD+3KuZ8r8C3uVFlAg==}

  jsonpath-plus@10.3.0:
    resolution: {integrity: sha512-8TNmfeTCk2Le33A3vRRwtuworG/L5RrgMvdjhKZxvyShO+mBu2fP50OWUjRLNtvw344DdDarFh9buFAZs5ujeA==}
    engines: {node: '>=18.0.0'}
    hasBin: true

  jsonpointer@5.0.1:
    resolution: {integrity: sha512-p/nXbhSEcu3pZRdkW1OfJhpsVtW1gd4Wa1fnQc9YLiTfAjn0312eMKimbdIQzuZl9aa9xUGaRlP9T/CJE/ditQ==}
    engines: {node: '>=0.10.0'}

  jsonschema@1.5.0:
    resolution: {integrity: sha512-K+A9hhqbn0f3pJX17Q/7H6yQfD/5OXgdrR5UE12gMXCiN9D5Xq2o5mddV2QEcX/bjla99ASsAAQUyMCCRWAEhw==}

  katex@0.16.22:
    resolution: {integrity: sha512-XCHRdUw4lf3SKBaJe4EvgqIuWwkPSo9XoeO8GjQW94Bp7TWv9hNhzZjZ+OH9yf1UmLygb7DIT5GSFQiyt16zYg==}
    hasBin: true

  khroma@2.1.0:
    resolution: {integrity: sha512-Ls993zuzfayK269Svk9hzpeGUKob/sIgZzyHYdjQoAdQetRKpOLj+k/QQQ/6Qi0Yz65mlROrfd+Ev+1+7dz9Kw==}

  kolorist@1.8.0:
    resolution: {integrity: sha512-Y+60/zizpJ3HRH8DCss+q95yr6145JXZo46OTpFvDZWLfRCE4qChOyk1b26nMaNpfHHgxagk9dXT5OP0Tfe+dQ==}

  langium@3.3.1:
    resolution: {integrity: sha512-QJv/h939gDpvT+9SiLVlY7tZC3xB2qK57v0J04Sh9wpMb6MP1q8gB21L3WIo8T5P1MSMg3Ep14L7KkDCFG3y4w==}
    engines: {node: '>=16.0.0'}

  layout-base@1.0.2:
    resolution: {integrity: sha512-8h2oVEZNktL4BH2JCOI90iD1yXwL6iNW7KcCKT2QZgQJR2vbqDsldCTPRU9NifTCqHZci57XvQQ15YTu+sTYPg==}

  layout-base@2.0.1:
    resolution: {integrity: sha512-dp3s92+uNI1hWIpPGH3jK2kxE2lMjdXdr+DH8ynZHpd6PUlH6x6cbuXnoMmiNumznqaNO31xu9e79F0uuZ0JFg==}

  leven@3.1.0:
    resolution: {integrity: sha512-qsda+H8jTaUaN/x5vzW2rzc+8Rw4TAQ/4KjB46IwK5VH+IlVeeeje/EoZRpiXvIqjFgK84QffqPztGI3VBLG1A==}
    engines: {node: '>=6'}

  lilconfig@3.1.3:
    resolution: {integrity: sha512-/vlFKAoH5Cgt3Ie+JLhRbwOsCQePABiU3tJ1egGvyQ+33R/vcwM2Zl2QR/LzjsBeItPt3oSVXapn+m4nQDvpzw==}
    engines: {node: '>=14'}

  lines-and-columns@1.2.4:
    resolution: {integrity: sha512-7ylylesZQ/PV29jhEDl3Ufjo6ZX7gCqJr5F7PKrqc93v7fzSymt1BpwEU8nAUXs8qzzvqhbjhK5QZg6Mt/HkBg==}

  linkify-it@5.0.0:
    resolution: {integrity: sha512-5aHCbzQRADcdP+ATqnDuhhJ/MRIqDkZX5pyjFHRRysS8vZ5AbqGEoFIb6pYHPZ+L/OC2Lc+xT8uHVVR5CAK/wQ==}

  local-pkg@1.1.2:
    resolution: {integrity: sha512-arhlxbFRmoQHl33a0Zkle/YWlmNwoyt6QNZEIJcqNbdrsix5Lvc4HyyI3EnwxTYlZYc32EbYrQ8SzEZ7dqgg9A==}
    engines: {node: '>=14'}

  locate-path@6.0.0:
    resolution: {integrity: sha512-iPZK6eYjbxRu3uB4/WZ3EsEIMJFMqAoopl3R+zuq0UjcAm/MO6KCweDgPfP3elTztoKP3KtnVHxTn2NHBSDVUw==}
    engines: {node: '>=10'}

  lodash-es@4.17.21:
    resolution: {integrity: sha512-mKnC+QJ9pWVzv+C4/U3rRsHapFfHvQFoFB92e52xeyGMcX6/OlIl78je1u8vePzYZSkkogMPJ2yjxxsb89cxyw==}

  lodash.isempty@4.4.0:
    resolution: {integrity: sha512-oKMuF3xEeqDltrGMfDxAPGIVMSSRv8tbRSODbrs4KGsRRLEhrW8N8Rd4DRgB2+621hY8A8XwwrTVhXWpxFvMzg==}

  lodash.omitby@4.6.0:
    resolution: {integrity: sha512-5OrRcIVR75M288p4nbI2WLAf3ndw2GD9fyNv3Bc15+WCxJDdZ4lYndSxGd7hnG6PVjiJTeJE2dHEGhIuKGicIQ==}

  lodash.topath@4.5.2:
    resolution: {integrity: sha512-1/W4dM+35DwvE/iEd1M9ekewOSTlpFekhw9mhAtrwjVqUr83/ilQiyAvmg4tVX7Unkcfl1KC+i9WdaT4B6aQcg==}

  lodash.uniq@4.5.0:
    resolution: {integrity: sha512-xfBaXQd9ryd9dlSDvnvI0lvxfLJlYAZzXomUYzLKtUeOQvOP5piqAWuGtrhWeqaXK9hhoM/iyJc5AV+XfsX3HQ==}

  lodash.uniqby@4.7.0:
    resolution: {integrity: sha512-e/zcLx6CSbmaEgFHCA7BnoQKyCtKMxnuWrJygbwPs/AIn+IMKl66L8/s+wBUn5LRw2pZx3bUHibiV1b6aTWIww==}

  lodash.uniqwith@4.5.0:
    resolution: {integrity: sha512-7lYL8bLopMoy4CTICbxygAUq6CdRJ36vFc80DucPueUee+d5NBRxz3FdT9Pes/HEx5mPoT9jwnsEJWz1N7uq7Q==}

  lodash@4.17.21:
    resolution: {integrity: sha512-v2kDEe57lecTulaDIuNTPy3Ry4gLGJ6Z1O3vE1krgXZNrsQ+LFTGHVxVjcXPs17LhbZVGedAJv8XZ1tvj5FvSg==}

  loglevel-plugin-prefix@0.8.4:
    resolution: {integrity: sha512-WpG9CcFAOjz/FtNht+QJeGpvVl/cdR6P0z6OcXSkr8wFJOsV2GRj2j10JLfjuA4aYkcKCNIEqRGCyTife9R8/g==}

  loglevel@1.9.2:
    resolution: {integrity: sha512-HgMmCqIJSAKqo68l0rS2AanEWfkxaZ5wNiEFb5ggm08lDs9Xl2KxBlX3PTcaD2chBM1gXAYf491/M2Rv8Jwayg==}
    engines: {node: '>= 0.6.0'}

  loose-envify@1.4.0:
    resolution: {integrity: sha512-lyuxPGr/Wfhrlem2CL/UcnUc1zcqKAImBDzukY7Y5F/yQiNdko6+fRLevlw1HgMySw7f611UIY408EtxRSoK3Q==}
    hasBin: true

  loupe@3.2.1:
    resolution: {integrity: sha512-CdzqowRJCeLU72bHvWqwRBBlLcMEtIvGrlvef74kMnV2AolS9Y8xUv1I0U/MNAWMhBlKIoyuEgoJ0t/bbwHbLQ==}

  lru-cache@10.4.3:
    resolution: {integrity: sha512-JNAzZcXrCt42VGLuYz0zfAzDfAvJWW6AfYlDBQyDV5DClI2m5sAmK+OIO7s59XfsRsWHp02jAJrRadPRGTt6SQ==}

  lru-cache@11.2.1:
    resolution: {integrity: sha512-r8LA6i4LP4EeWOhqBaZZjDWwehd1xUJPCJd9Sv300H0ZmcUER4+JPh7bqqZeqs1o5pgtgvXm+d9UGrB5zZGDiQ==}
    engines: {node: 20 || >=22}

  lru-cache@5.1.1:
    resolution: {integrity: sha512-KpNARQA3Iwv+jTA0utUVVbrh+Jlrr1Fv0e56GGzAFOXN7dk/FviaDW8LHmK52DlcH4WP2n6gI8vN1aesBFgo9w==}

  lru-cache@7.18.3:
    resolution: {integrity: sha512-jumlc0BIUrS3qJGgIkWZsyfAM7NCWiBcCDhnd+3NNM5KbBmLTgHVfWBcg6W+rLUsIpzpERPsvwUP7CckAQSOoA==}
    engines: {node: '>=12'}

  lunr@2.3.9:
    resolution: {integrity: sha512-zTU3DaZaF3Rt9rhN3uBMGQD3dD2/vFQqnvZCDv4dl5iOzq2IZQqTxu90r4E5J+nP70J3ilqVCrbho2eWaeW8Ow==}

  magic-string@0.30.19:
    resolution: {integrity: sha512-2N21sPY9Ws53PZvsEpVtNuSW+ScYbQdp4b9qUaL+9QkHUrGFKo56Lg9Emg5s9V/qrtNBmiR01sYhUOwu3H+VOw==}

  markdown-it@14.1.0:
    resolution: {integrity: sha512-a54IwgWPaeBCAAsv13YgmALOF1elABB08FxO9i+r4VFk5Vl4pKokRPeX8u5TCgSsPi6ec1otfLjdOpVcgbpshg==}
    hasBin: true

  markdownlint-cli@0.45.0:
    resolution: {integrity: sha512-GiWr7GfJLVfcopL3t3pLumXCYs8sgWppjIA1F/Cc3zIMgD3tmkpyZ1xkm1Tej8mw53B93JsDjgA3KOftuYcfOw==}
    engines: {node: '>=20'}
    hasBin: true

  markdownlint@0.38.0:
    resolution: {integrity: sha512-xaSxkaU7wY/0852zGApM8LdlIfGCW8ETZ0Rr62IQtAnUMlMuifsg09vWJcNYeL4f0anvr8Vo4ZQar8jGpV0btQ==}
    engines: {node: '>=20'}

  marked@15.0.12:
    resolution: {integrity: sha512-8dD6FusOQSrpv9Z1rdNMdlSgQOIP880DHqnohobOmYLElGEqAL/JvxvuxZO16r4HtjTlfPRDC1hbvxC9dPN2nA==}
    engines: {node: '>= 18'}
    hasBin: true

  marked@4.3.0:
    resolution: {integrity: sha512-PRsaiG84bK+AMvxziE/lCFss8juXjNaWzVbN5tXAm4XjeaS9NAHhop+PjQxz2A9h8Q4M/xGmzP8vqNwy6JeK0A==}
    engines: {node: '>= 12'}
    hasBin: true

  math-intrinsics@1.1.0:
    resolution: {integrity: sha512-/IXtbwEk5HTPyEwyKX6hGkYXxM9nbj64B+ilVJnC/R6B0pH5G4V3b0pVbL7DBj4tkhBAppbQUlf6F6Xl9LHu1g==}
    engines: {node: '>= 0.4'}

  mdurl@2.0.0:
    resolution: {integrity: sha512-Lf+9+2r+Tdp5wXDXC4PcIBjTDtq4UKjCPMQhKIuzpJNW0b96kVqSwW0bT7FhRSfmAiFYgP+SCRvdrDozfh0U5w==}

  memfs@4.38.2:
    resolution: {integrity: sha512-FpWsVHpAkoSh/LfY1BgAl72BVd374ooMRtDi2VqzBycX4XEfvC0XKACCe0C9VRZoYq5viuoyTv6lYXZ/Q7TrLQ==}
    engines: {node: '>= 4.0.0'}

  merge-stream@2.0.0:
    resolution: {integrity: sha512-abv/qOcuPfk3URPfDzmZU1LKmuw8kT+0nIHvKrKgFrwifol/doWcdA4ZqsWQ8ENrFKkd67Mfpo/LovbIUsbt3w==}

  merge2@1.4.1:
    resolution: {integrity: sha512-8q7VEgMJW4J8tcfVPy8g09NcQwZdbwFEqhe/WZkoIzjn/3TGDwtOCYtXGxA3O8tPzpczCCDgv+P2P5y00ZJOOg==}
    engines: {node: '>= 8'}

  mermaid@11.11.0:
    resolution: {integrity: sha512-9lb/VNkZqWTRjVgCV+l1N+t4kyi94y+l5xrmBmbbxZYkfRl5hEDaTPMOcaWKCl1McG8nBEaMlWwkcAEEgjhBgg==}

  micromark-core-commonmark@2.0.3:
    resolution: {integrity: sha512-RDBrHEMSxVFLg6xvnXmb1Ayr2WzLAWjeSATAoxwKYJV94TeNavgoIdA0a9ytzDSVzBy2YKFK+emCPOEibLeCrg==}

  micromark-extension-directive@4.0.0:
    resolution: {integrity: sha512-/C2nqVmXXmiseSSuCdItCMho7ybwwop6RrrRPk0KbOHW21JKoCldC+8rFOaundDoRBUWBnJJcxeA/Kvi34WQXg==}

  micromark-extension-gfm-autolink-literal@2.1.0:
    resolution: {integrity: sha512-oOg7knzhicgQ3t4QCjCWgTmfNhvQbDDnJeVu9v81r7NltNCVmhPy1fJRX27pISafdjL+SVc4d3l48Gb6pbRypw==}

  micromark-extension-gfm-footnote@2.1.0:
    resolution: {integrity: sha512-/yPhxI1ntnDNsiHtzLKYnE3vf9JZ6cAisqVDauhp4CEHxlb4uoOTxOCJ+9s51bIB8U1N1FJ1RXOKTIlD5B/gqw==}

  micromark-extension-gfm-table@2.1.1:
    resolution: {integrity: sha512-t2OU/dXXioARrC6yWfJ4hqB7rct14e8f7m0cbI5hUmDyyIlwv5vEtooptH8INkbLzOatzKuVbQmAYcbWoyz6Dg==}

  micromark-extension-math@3.1.0:
    resolution: {integrity: sha512-lvEqd+fHjATVs+2v/8kg9i5Q0AP2k85H0WUOwpIVvUML8BapsMvh1XAogmQjOCsLpoKRCVQqEkQBB3NhVBcsOg==}

  micromark-factory-destination@2.0.1:
    resolution: {integrity: sha512-Xe6rDdJlkmbFRExpTOmRj9N3MaWmbAgdpSrBQvCFqhezUn4AHqJHbaEnfbVYYiexVSs//tqOdY/DxhjdCiJnIA==}

  micromark-factory-label@2.0.1:
    resolution: {integrity: sha512-VFMekyQExqIW7xIChcXn4ok29YE3rnuyveW3wZQWWqF4Nv9Wk5rgJ99KzPvHjkmPXF93FXIbBp6YdW3t71/7Vg==}

  micromark-factory-space@2.0.1:
    resolution: {integrity: sha512-zRkxjtBxxLd2Sc0d+fbnEunsTj46SWXgXciZmHq0kDYGnck/ZSGj9/wULTV95uoeYiK5hRXP2mJ98Uo4cq/LQg==}

  micromark-factory-title@2.0.1:
    resolution: {integrity: sha512-5bZ+3CjhAd9eChYTHsjy6TGxpOFSKgKKJPJxr293jTbfry2KDoWkhBb6TcPVB4NmzaPhMs1Frm9AZH7OD4Cjzw==}

  micromark-factory-whitespace@2.0.1:
    resolution: {integrity: sha512-Ob0nuZ3PKt/n0hORHyvoD9uZhr+Za8sFoP+OnMcnWK5lngSzALgQYKMr9RJVOWLqQYuyn6ulqGWSXdwf6F80lQ==}

  micromark-util-character@2.1.1:
    resolution: {integrity: sha512-wv8tdUTJ3thSFFFJKtpYKOYiGP2+v96Hvk4Tu8KpCAsTMs6yi+nVmGh1syvSCsaxz45J6Jbw+9DD6g97+NV67Q==}

  micromark-util-chunked@2.0.1:
    resolution: {integrity: sha512-QUNFEOPELfmvv+4xiNg2sRYeS/P84pTW0TCgP5zc9FpXetHY0ab7SxKyAQCNCc1eK0459uoLI1y5oO5Vc1dbhA==}

  micromark-util-classify-character@2.0.1:
    resolution: {integrity: sha512-K0kHzM6afW/MbeWYWLjoHQv1sgg2Q9EccHEDzSkxiP/EaagNzCm7T/WMKZ3rjMbvIpvBiZgwR3dKMygtA4mG1Q==}

  micromark-util-combine-extensions@2.0.1:
    resolution: {integrity: sha512-OnAnH8Ujmy59JcyZw8JSbK9cGpdVY44NKgSM7E9Eh7DiLS2E9RNQf0dONaGDzEG9yjEl5hcqeIsj4hfRkLH/Bg==}

  micromark-util-decode-numeric-character-reference@2.0.2:
    resolution: {integrity: sha512-ccUbYk6CwVdkmCQMyr64dXz42EfHGkPQlBj5p7YVGzq8I7CtjXZJrubAYezf7Rp+bjPseiROqe7G6foFd+lEuw==}

  micromark-util-encode@2.0.1:
    resolution: {integrity: sha512-c3cVx2y4KqUnwopcO9b/SCdo2O67LwJJ/UyqGfbigahfegL9myoEFoDYZgkT7f36T0bLrM9hZTAaAyH+PCAXjw==}

  micromark-util-html-tag-name@2.0.1:
    resolution: {integrity: sha512-2cNEiYDhCWKI+Gs9T0Tiysk136SnR13hhO8yW6BGNyhOC4qYFnwF1nKfD3HFAIXA5c45RrIG1ub11GiXeYd1xA==}

  micromark-util-normalize-identifier@2.0.1:
    resolution: {integrity: sha512-sxPqmo70LyARJs0w2UclACPUUEqltCkJ6PhKdMIDuJ3gSf/Q+/GIe3WKl0Ijb/GyH9lOpUkRAO2wp0GVkLvS9Q==}

  micromark-util-resolve-all@2.0.1:
    resolution: {integrity: sha512-VdQyxFWFT2/FGJgwQnJYbe1jjQoNTS4RjglmSjTUlpUMa95Htx9NHeYW4rGDJzbjvCsl9eLjMQwGeElsqmzcHg==}

  micromark-util-sanitize-uri@2.0.1:
    resolution: {integrity: sha512-9N9IomZ/YuGGZZmQec1MbgxtlgougxTodVwDzzEouPKo3qFWvymFHWcnDi2vzV1ff6kas9ucW+o3yzJK9YB1AQ==}

  micromark-util-subtokenize@2.1.0:
    resolution: {integrity: sha512-XQLu552iSctvnEcgXw6+Sx75GflAPNED1qx7eBJ+wydBb2KCbRZe+NwvIEEMM83uml1+2WSXpBAcp9IUCgCYWA==}

  micromark-util-symbol@2.0.1:
    resolution: {integrity: sha512-vs5t8Apaud9N28kgCrRUdEed4UJ+wWNvicHLPxCa9ENlYuAY31M0ETy5y1vA33YoNPDFTghEbnh6efaE8h4x0Q==}

  micromark-util-types@2.0.2:
    resolution: {integrity: sha512-Yw0ECSpJoViF1qTU4DC6NwtC4aWGt1EkzaQB8KPPyCRR8z9TWeV0HbEFGTO+ZY1wB22zmxnJqhPyTpOVCpeHTA==}

  micromark@4.0.2:
    resolution: {integrity: sha512-zpe98Q6kvavpCr1NPVSCMebCKfD7CA2NqZ+rykeNhONIJBpc1tFKt9hucLGwha3jNTNI8lHpctWJWoimVF4PfA==}

  micromatch@4.0.8:
    resolution: {integrity: sha512-PXwfBhYu0hBCPw8Dn0E+WDYb7af3dSLVWKi3HGv84IdF4TyFoC0ysxFd0Goxw7nSv4T/PzEJQxsYsEiFCKo2BA==}
    engines: {node: '>=8.6'}

  mimic-fn@2.1.0:
    resolution: {integrity: sha512-OqbOk5oEQeAZ8WXWydlu9HJjz9WVdEIvamMCcXmuqUYjTknH/sqsWvhQ3vgwKFRR1HpjvNBKQ37nbJgYzGqGcg==}
    engines: {node: '>=6'}

  minimatch@10.0.3:
    resolution: {integrity: sha512-IPZ167aShDZZUMdRk66cyQAW3qr0WzbHkPdMYa8bzZhlHhO3jALbKdxcaak7W9FfT2rZNpQuUu4Od7ILEpXSaw==}
    engines: {node: 20 || >=22}

  minimatch@3.1.2:
    resolution: {integrity: sha512-J7p63hRiAjw1NDEww1W7i37+ByIrOWO5XQQAzZ3VOcL0PNybwpfmV/N05zFAzwQ9USyEcX6t3UO+K5aqBQOIHw==}

  minimatch@6.2.0:
    resolution: {integrity: sha512-sauLxniAmvnhhRjFwPNnJKaPFYyddAgbYdeUpHULtCT/GhzdCx/MDNy+Y40lBxTQUrMzDE8e0S43Z5uqfO0REg==}
    engines: {node: '>=10'}

  minimatch@9.0.5:
    resolution: {integrity: sha512-G6T0ZX48xgozx7587koeX9Ys2NYy6Gmv//P89sEte9V9whIapMNF4idKxnW2QtCcLiTWlb/wfCabAtAFWhhBow==}
    engines: {node: '>=16 || 14 >=14.17'}

  minimist@1.2.8:
    resolution: {integrity: sha512-2yyAR8qBkN3YuheJanUpWC5U3bb5osDywNB8RzDVlDwDHbocAJveqqj1u8+SVD7jkWT4yvsHCpWqqWqAxb0zCA==}

  minipass@7.1.2:
    resolution: {integrity: sha512-qOOzS1cBTWYF4BH8fVePDBOO9iptMnGUEZwNc/cMWnTV2nVLZ7VoNWEPHkYczZA0pdoA7dl6e7FL659nX9S2aw==}
    engines: {node: '>=16 || 14 >=14.17'}

  mitt@3.0.1:
    resolution: {integrity: sha512-vKivATfr97l2/QBCYAkXYDbrIWPM2IIKEl7YPhjCvKlG3kE2gm+uBo6nEXK3M5/Ffh/FLpKExzOQ3JJoJGFKBw==}

  mlly@1.8.0:
    resolution: {integrity: sha512-l8D9ODSRWLe2KHJSifWGwBqpTZXIXTeo8mlKjY+E2HAakaTeNpqAyBZ8GSqLzHgw4XmHmC8whvpjJNMbFZN7/g==}

  ms@2.1.3:
    resolution: {integrity: sha512-6FlzubTLZG3J2a/NVCAleEhjzq5oxgHyaCU9yYXvcLsvoVaHJq/s5xXI6/XXP6tz7R9xAOtHnSO/tXtF3WRTlA==}

  mz@2.7.0:
    resolution: {integrity: sha512-z81GNO7nnYMEhrGh9LeymoE4+Yr0Wn5McHIZMK5cfQCl+NDX08sCZgUc9/6MHni9IWuFLm1Z3HTCXu2z9fN62Q==}

  nanoid@3.3.11:
    resolution: {integrity: sha512-N8SpfPUnUp1bK+PMYW8qSWdl9U+wwNWI4QKxOYDy9JAro3WMX7p2OeVRF9v+347pnakNevPmiHhNmZ2HbFA76w==}
    engines: {node: ^10 || ^12 || ^13.7 || ^14 || >=15.0.1}
    hasBin: true

  netmask@2.0.2:
    resolution: {integrity: sha512-dBpDMdxv9Irdq66304OLfEmQ9tbNRFnFTuZiLo+bD+r332bBmMJ8GBLXklIXXgxd3+v9+KUnZaUR5PJMa75Gsg==}
    engines: {node: '>= 0.4.0'}

  nimma@0.2.3:
    resolution: {integrity: sha512-1ZOI8J+1PKKGceo/5CT5GfQOG6H8I2BencSK06YarZ2wXwH37BSSUWldqJmMJYA5JfqDqffxDXynt6f11AyKcA==}
    engines: {node: ^12.20 || >=14.13}

  node-fetch-h2@2.3.0:
    resolution: {integrity: sha512-ofRW94Ab0T4AOh5Fk8t0h8OBWrmjb0SSB20xh1H8YnPV9EJ+f5AMoYSUQ2zgJ4Iq2HAK0I2l5/Nequ8YzFS3Hg==}
    engines: {node: 4.x || >=6.0.0}

  node-fetch@2.7.0:
    resolution: {integrity: sha512-c4FRfUm/dbcWZ7U+1Wq0AwCyFL+3nt2bEw05wfxSz+DWpWsitgmSgYmy2dQdWyKC1694ELPqMs/YzUSNozLt8A==}
    engines: {node: 4.x || >=6.0.0}
    peerDependencies:
      encoding: ^0.1.0
    peerDependenciesMeta:
      encoding:
        optional: true

  node-readfiles@0.2.0:
    resolution: {integrity: sha512-SU00ZarexNlE4Rjdm83vglt5Y9yiQ+XI1XpflWlb7q7UTN1JUItm69xMeiQCTxtTfnzt+83T8Cx+vI2ED++VDA==}

  node-releases@2.0.20:
    resolution: {integrity: sha512-7gK6zSXEH6neM212JgfYFXe+GmZQM+fia5SsusuBIUgnPheLFBmIPhtFoAQRj8/7wASYQnbDlHPVwY0BefoFgA==}

  normalize-path@3.0.0:
    resolution: {integrity: sha512-6eZs5Ls3WtCisHWp9S2GUy8dqkpGi4BVSz3GaqiE6ezub0512ESztXUwUB6C6IKbQkY2Pnb/mD4WYojCRwcwLA==}
    engines: {node: '>=0.10.0'}

  npm-run-path@4.0.1:
    resolution: {integrity: sha512-S48WzZW777zhNIrn7gxOlISNAqi9ZC/uQFnRdbeIHhZhCA6UqpkOT8T1G7BvfdgP4Er8gF4sUbaS0i7QvIfCWw==}
    engines: {node: '>=8'}

  oas-kit-common@1.0.8:
    resolution: {integrity: sha512-pJTS2+T0oGIwgjGpw7sIRU8RQMcUoKCDWFLdBqKB2BNmGpbBMH2sdqAaOXUg8OzonZHU0L7vfJu1mJFEiYDWOQ==}

  oas-linter@3.2.2:
    resolution: {integrity: sha512-KEGjPDVoU5K6swgo9hJVA/qYGlwfbFx+Kg2QB/kd7rzV5N8N5Mg6PlsoCMohVnQmo+pzJap/F610qTodKzecGQ==}

  oas-resolver@2.5.6:
    resolution: {integrity: sha512-Yx5PWQNZomfEhPPOphFbZKi9W93CocQj18NlD2Pa4GWZzdZpSJvYwoiuurRI7m3SpcChrnO08hkuQDL3FGsVFQ==}
    hasBin: true

  oas-schema-walker@1.1.5:
    resolution: {integrity: sha512-2yucenq1a9YPmeNExoUa9Qwrt9RFkjqaMAA1X+U7sbb0AqBeTIdMHky9SQQ6iN94bO5NW0W4TRYXerG+BdAvAQ==}

  oas-validator@5.0.8:
    resolution: {integrity: sha512-cu20/HE5N5HKqVygs3dt94eYJfBi0TsZvPVXDhbXQHiEityDN+RROTleefoKRKKJ9dFAF2JBkDHgvWj0sjKGmw==}

  object-assign@4.1.1:
    resolution: {integrity: sha512-rJgTQnkUnH1sFw8yT6VSU3zD3sWmu6sZhIseY8VX+GRu3P6F7Fu+JNDoXfklElbLJSnc3FUQHVe4cU5hj+BcUg==}
    engines: {node: '>=0.10.0'}

  object-hash@3.0.0:
    resolution: {integrity: sha512-RSn9F68PjH9HqtltsSnqYC1XXoWe9Bju5+213R98cNGttag9q9yAOTzdbsqvIa7aNm5WffBZFpWYr2aWrklWAw==}
    engines: {node: '>= 6'}

  object-inspect@1.13.4:
    resolution: {integrity: sha512-W67iLl4J2EXEGTbfeHCffrjDfitvLANg0UlX3wFUUSTx92KXRFegMHUVgSqE+wvhAbi4WqjGg9czysTV2Epbew==}
    engines: {node: '>= 0.4'}

  object-is@1.1.6:
    resolution: {integrity: sha512-F8cZ+KfGlSGi09lJT7/Nd6KJZ9ygtvYC0/UYYLI9nmQKLMnydpB9yvbv9K1uSkEu7FU9vYPmVwLg328tX+ot3Q==}
    engines: {node: '>= 0.4'}

  object-keys@1.1.1:
    resolution: {integrity: sha512-NuAESUOUMrlIXOfHKzD6bpPu3tYt3xvjNdRIQ+FeT0lNb4K8WR70CaDxhuNguS2XG+GjkyMwOzsN5ZktImfhLA==}
    engines: {node: '>= 0.4'}

  object.assign@4.1.7:
    resolution: {integrity: sha512-nK28WOo+QIjBkDduTINE4JkF/UJJKyf2EJxvJKfblDpyg0Q+pkOHNTL0Qwy6NP6FhE/EnzV73BxxqcJaXY9anw==}
    engines: {node: '>= 0.4'}

  on-exit-leak-free@2.1.2:
    resolution: {integrity: sha512-0eJJY6hXLGf1udHwfNftBqH+g73EU4B504nZeKpz1sYRKafAghwxEJunB2O7rDZkL4PGfsMVnTXZ2EjibbqcsA==}
    engines: {node: '>=14.0.0'}

  once@1.4.0:
    resolution: {integrity: sha512-lNaJgI+2Q5URQBkccEKHTQOPaXdUxnZZElQTZY0MFUAuaEqe1E+Nyvgdz/aIyNi6Z9MzO5dv1H8n58/GELp3+w==}

  onetime@5.1.2:
    resolution: {integrity: sha512-kbpaSSGJTWdAY5KPVeMOKXSrPtr8C8C7wodJbcsd51jRnmD+GZu8Y0VoU6Dm5Z4vWr0Ig/1NKuWRKf7j5aaYSg==}
    engines: {node: '>=6'}

  openapi-types@12.1.3:
    resolution: {integrity: sha512-N4YtSYJqghVu4iek2ZUvcN/0aqH1kRDuNqzcycDxhOUpg7GdvLa2F3DgS6yBNhInhv2r/6I0Flkn7CqL8+nIcw==}

  openapi3-ts@4.2.2:
    resolution: {integrity: sha512-+9g4actZKeb3czfi9gVQ4Br2Ju3KwhCAQJBNaKgye5KggqcBLIhFHH+nIkcm0BUX00TrAJl6dH4JWgM4G4JWrw==}

  openapi3-ts@4.4.0:
    resolution: {integrity: sha512-9asTNB9IkKEzWMcHmVZE7Ts3kC9G7AFHfs8i7caD8HbI76gEjdkId4z/AkP83xdZsH7PLAnnbl47qZkXuxpArw==}

  orval@7.11.2:
    resolution: {integrity: sha512-Cjc/dgnQwAOkvymzvPpFqFc2nQwZ29E+ZFWUI8yKejleHaoFKIdwvkM/b1njtLEjePDcF0hyqXXCTz2wWaXLig==}
    hasBin: true

  own-keys@1.0.1:
    resolution: {integrity: sha512-qFOyK5PjiWZd+QQIh+1jhdb9LpxTF0qs7Pm8o5QHYZ0M3vKqSqzsZaEB6oWlxZ+q2sJBMI/Ktgd2N5ZwQoRHfg==}
    engines: {node: '>= 0.4'}

  p-limit@3.1.0:
    resolution: {integrity: sha512-TYOanM3wGwNGsZN2cVTYPArw454xnXj5qmWF1bEoAc4+cU/ol7GVh7odevjp1FNHduHc3KZMcFduxU5Xc6uJRQ==}
    engines: {node: '>=10'}

  p-locate@5.0.0:
    resolution: {integrity: sha512-LaNjtRWUBY++zB5nE/NwcaoMylSPk+S+ZHNB1TzdbMJMny6dynpAGt7X/tl/QYq3TIeE6nxHppbo2LGymrG5Pw==}
    engines: {node: '>=10'}

  pac-proxy-agent@7.2.0:
    resolution: {integrity: sha512-TEB8ESquiLMc0lV8vcd5Ql/JAKAoyzHFXaStwjkzpOpC5Yv+pIzLfHvjTSdf3vpa2bMiUQrg9i6276yn8666aA==}
    engines: {node: '>= 14'}

  pac-resolver@7.0.1:
    resolution: {integrity: sha512-5NPgf87AT2STgwa2ntRMr45jTKrYBGkVU36yT0ig/n/GMAa3oPqhZfIQ2kMEimReg0+t9kZViDVZ83qfVUlckg==}
    engines: {node: '>= 14'}

  package-json-from-dist@1.0.1:
    resolution: {integrity: sha512-UEZIS3/by4OC8vL3P2dTXRETpebLI2NiI5vIrjaD/5UtrkFX/tNbwjTSRAGC/+7CAo2pIcBaRgWmcBBHcsaCIw==}

  package-manager-detector@1.3.0:
    resolution: {integrity: sha512-ZsEbbZORsyHuO00lY1kV3/t72yp6Ysay6Pd17ZAlNGuGwmWDLCJxFpRs0IzfXfj1o4icJOkUEioexFHzyPurSQ==}

  pako@2.1.0:
    resolution: {integrity: sha512-w+eufiZ1WuJYgPXbV/PO3NCMEc3xqylkKHzp8bxp1uW4qaSNQUkwmLLEc3kKsfz8lpV1F8Ht3U1Cm+9Srog2ug==}

  parent-module@1.0.1:
    resolution: {integrity: sha512-GQ2EWRpQV8/o+Aw8YqtfZZPfNRWZYkbidE9k5rpl/hC3vtHHBfGm2Ifi6qWV+coDGkrUKZAxE3Lot5kcsRlh+g==}
    engines: {node: '>=6'}

  parse-entities@4.0.2:
    resolution: {integrity: sha512-GG2AQYWoLgL877gQIKeRPGO1xF9+eG1ujIb5soS5gPvLQ1y2o8FL90w2QWNdf9I361Mpp7726c+lj3U0qK1uGw==}

  parse-json@5.2.0:
    resolution: {integrity: sha512-ayCKvm/phCGxOkYRSCM82iDwct8/EonSEgCSxWxD7ve6jHggsFl4fZVQBPRNgQoKiuV/odhFrGzQXZwbifC8Rg==}
    engines: {node: '>=8'}

  path-data-parser@0.1.0:
    resolution: {integrity: sha512-NOnmBpt5Y2RWbuv0LMzsayp3lVylAHLPUTut412ZA3l+C4uw4ZVkQbjShYCQ8TCpUMdPapr4YjUqLYD6v68j+w==}

  path-exists@4.0.0:
    resolution: {integrity: sha512-ak9Qy5Q7jYb2Wwcey5Fpvg2KoAc/ZIhLSLOSBmRmygPsGwkVVt0fZa0qrtMz+m6tJTAHfZQ8FnmB4MG4LWy7/w==}
    engines: {node: '>=8'}

  path-key@3.1.1:
    resolution: {integrity: sha512-ojmeN0qd+y0jszEtoY48r0Peq5dwMEkIlCOu6Q5f41lfkswXuKtYrhgoTpLnyIcHm24Uhqx+5Tqm2InSwLhE6Q==}
    engines: {node: '>=8'}

  path-parse@1.0.7:
    resolution: {integrity: sha512-LDJzPVEEEPR+y48z93A0Ed0yXb8pAByGWo/k5YYdYgpY2/2EsOsksJrq7lOHxryrVOn1ejG6oAp8ahvOIQD8sw==}

  path-scurry@1.11.1:
    resolution: {integrity: sha512-Xa4Nw17FS9ApQFJ9umLiJS4orGjm7ZzwUrwamcGQuHSzDyth9boKDaycYdDcZDuqYATXw4HFXgaqWTctW/v1HA==}
    engines: {node: '>=16 || 14 >=14.18'}

  path-scurry@2.0.0:
    resolution: {integrity: sha512-ypGJsmGtdXUOeM5u93TyeIEfEhM6s+ljAhrk5vAvSx8uyY/02OvrZnA0YNGUrPXfpJMgI1ODd3nwz8Npx4O4cg==}
    engines: {node: 20 || >=22}

  path-type@4.0.0:
    resolution: {integrity: sha512-gDKb8aZMDeD/tZWs9P6+q0J9Mwkdl6xMV8TjnGP3qJVJ06bdMgkbBlLU8IdfOsIsFz2BW1rNVT3XuNEl8zPAvw==}
    engines: {node: '>=8'}

  path-unified@0.2.0:
    resolution: {integrity: sha512-MNKqvrKbbbb5p7XHXV6ZAsf/1f/yJQa13S/fcX0uua8ew58Tgc6jXV+16JyAbnR/clgCH+euKDxrF2STxMHdrg==}

  path@0.12.7:
    resolution: {integrity: sha512-aXXC6s+1w7otVF9UletFkFcDsJeO7lSZBPUQhtb5O0xJe8LtYhj/GxldoL09bBj9+ZmE2hNoHqQSFMN5fikh4Q==}

  pathe@2.0.3:
    resolution: {integrity: sha512-WUjGcAqP1gQacoQe+OBJsFA7Ld4DyXuUIjZ5cc75cLHvJ7dtNsTugphxIADwspS+AraAUePCKrSVtPLFj/F88w==}

  pathval@2.0.1:
    resolution: {integrity: sha512-//nshmD55c46FuFw26xV/xFAaB5HF9Xdap7HJBBnrKdAd6/GxDBaNA1870O79+9ueg61cZLSVc+OaFlfmObYVQ==}
    engines: {node: '>= 14.16'}

  pend@1.2.0:
    resolution: {integrity: sha512-F3asv42UuXchdzt+xXqfW1OGlVBe+mxa2mqI0pg5yAHZPvFmY3Y6drSf/GQ1A86WgWEN9Kzh/WrgKa6iGcHXLg==}

  picocolors@1.1.1:
    resolution: {integrity: sha512-xceH2snhtb5M9liqDsmEw56le376mTZkEX/jEb/RxNFyegNul7eNslCXP9FDj/Lcu0X8KEyMceP2ntpaHrDEVA==}

  picomatch@2.3.1:
    resolution: {integrity: sha512-JU3teHTNjmE2VCGFzuY8EXzCDVwEqB2a8fsIvwaStHhAWJEeVd1o1QD80CU6+ZdEXXSLbSsuLwJjkCBWqRQUVA==}
    engines: {node: '>=8.6'}

  picomatch@4.0.3:
    resolution: {integrity: sha512-5gTmgEY/sqK6gFXLIsQNH19lWb4ebPDLA4SdLP7dsWkIXHWlG66oPuVvXSGFPppYZz8ZDZq0dYYrbHfBCVUb1Q==}
    engines: {node: '>=12'}

  pify@2.3.0:
    resolution: {integrity: sha512-udgsAY+fTnvv7kI7aaxbqwWNb0AHiB0qBO89PZKPkoTmGOgdbrHDKD+0B2X4uTfJ/FT1R09r9gTsjUjNJotuog==}
    engines: {node: '>=0.10.0'}

  pino-abstract-transport@2.0.0:
    resolution: {integrity: sha512-F63x5tizV6WCh4R6RHyi2Ml+M70DNRXt/+HANowMflpgGFMAym/VKm6G7ZOQRjqN7XbGxK1Lg9t6ZrtzOaivMw==}

  pino-std-serializers@7.0.0:
    resolution: {integrity: sha512-e906FRY0+tV27iq4juKzSYPbUj2do2X2JX4EzSca1631EB2QJQUqGbDuERal7LCtOpxl6x3+nvo9NPZcmjkiFA==}

  pino@9.13.1:
    resolution: {integrity: sha512-Szuj+ViDTjKPQYiKumGmEn3frdl+ZPSdosHyt9SnUevFosOkMY2b7ipxlEctNKPmMD/VibeBI+ZcZCJK+4DPuw==}
    hasBin: true

  pirates@4.0.7:
    resolution: {integrity: sha512-TfySrs/5nm8fQJDcBDuUng3VOUKsd7S+zqvbOTiGXHfxX4wK31ard+hoNuvkicM/2YFzlpDgABOevKSsB4G/FA==}
    engines: {node: '>= 6'}

  pkg-types@1.3.1:
    resolution: {integrity: sha512-/Jm5M4RvtBFVkKWRu2BLUTNP8/M2a+UwuAX+ae4770q1qVGtfjG+WTCupoZixokjmHiry8uI+dlY8KXYV5HVVQ==}

  pkg-types@2.3.0:
    resolution: {integrity: sha512-SIqCzDRg0s9npO5XQ3tNZioRY1uK06lA41ynBC1YmFTmnY6FjUjVt6s4LoADmwoig1qqD0oK8h1p/8mlMx8Oig==}

  points-on-curve@0.2.0:
    resolution: {integrity: sha512-0mYKnYYe9ZcqMCWhUjItv/oHjvgEsfKvnUTg8sAtnHr3GVy7rGkXCb6d5cSyqrWqL4k81b9CPg3urd+T7aop3A==}

  points-on-path@0.2.1:
    resolution: {integrity: sha512-25ClnWWuw7JbWZcgqY/gJ4FQWadKxGWk+3kR/7kD0tCaDtPPMj7oHu2ToLaVhfpnHrZzYby2w6tUA0eOIuUg8g==}

  pony-cause@1.1.1:
    resolution: {integrity: sha512-PxkIc/2ZpLiEzQXu5YRDOUgBlfGYBY8156HY5ZcRAwwonMk5W/MrJP2LLkG/hF7GEQzaHo2aS7ho6ZLCOvf+6g==}
    engines: {node: '>=12.0.0'}

  possible-typed-array-names@1.1.0:
    resolution: {integrity: sha512-/+5VFTchJDoVj3bhoqi6UeymcD00DAwb1nJwamzPvHEszJ4FpF6SNNbUbOS8yI56qHzdV8eK0qEfOSiodkTdxg==}
    engines: {node: '>= 0.4'}

  postcss-import@15.1.0:
    resolution: {integrity: sha512-hpr+J05B2FVYUAXHeK1YyI267J/dDDhMU6B6civm8hSY1jYJnBXxzKDKDswzJmtLHryrjhnDjqqp/49t8FALew==}
    engines: {node: '>=14.0.0'}
    peerDependencies:
      postcss: ^8.0.0

  postcss-js@4.0.1:
    resolution: {integrity: sha512-dDLF8pEO191hJMtlHFPRa8xsizHaM82MLfNkUHdUtVEV3tgTp5oj+8qbEqYM57SLfc74KSbw//4SeJma2LRVIw==}
    engines: {node: ^12 || ^14 || >= 16}
    peerDependencies:
      postcss: ^8.4.21

  postcss-load-config@4.0.2:
    resolution: {integrity: sha512-bSVhyJGL00wMVoPUzAVAnbEoWyqRxkjv64tUl427SKnPrENtq6hJwUojroMz2VB+Q1edmi4IfrAPpami5VVgMQ==}
    engines: {node: '>= 14'}
    peerDependencies:
      postcss: '>=8.0.9'
      ts-node: '>=9.0.0'
    peerDependenciesMeta:
      postcss:
        optional: true
      ts-node:
        optional: true

  postcss-nested@6.2.0:
    resolution: {integrity: sha512-HQbt28KulC5AJzG+cZtj9kvKB93CFCdLvog1WFLf1D+xmMvPGlBstkpTEZfK5+AN9hfJocyBFCNiqyS48bpgzQ==}
    engines: {node: '>=12.0'}
    peerDependencies:
      postcss: ^8.2.14

  postcss-selector-parser@6.1.2:
    resolution: {integrity: sha512-Q8qQfPiZ+THO/3ZrOrO0cJJKfpYCagtMUkXbnEfmgUjwXg6z/WBeOyS9APBBPCTSiDV+s4SwQGu8yFsiMRIudg==}
    engines: {node: '>=4'}

  postcss-value-parser@4.2.0:
    resolution: {integrity: sha512-1NNCs6uurfkVbeXG4S8JFT9t19m45ICnif8zWLd5oPSZ50QnwMfK+H3jv408d4jw/7Bttv5axS5IiHoLaVNHeQ==}

  postcss@8.5.6:
    resolution: {integrity: sha512-3Ybi1tAuwAP9s0r1UQ2J4n5Y0G05bJkpUIO0/bI9MhwmD70S5aTWbXGBwxHrelT+XM1k6dM0pk+SwNkpTRN7Pg==}
    engines: {node: ^10 || ^12 || >=14}

  prettier-plugin-sort-json@3.1.0:
    resolution: {integrity: sha512-eIDEUjwzekiVd+oKrpd0aoACBTp5zOW71wDTNy+qQ5C9Q8oqt9n9wCm4F+SeRZbXfgblh/WYIguJynImlBXrvQ==}
    engines: {node: '>=16.0.0'}
    peerDependencies:
      prettier: ^3.0.0

  prettier@3.6.2:
    resolution: {integrity: sha512-I7AIg5boAr5R0FFtJ6rCfD+LFsWHp81dolrFD8S79U9tb8Az2nGrJncnMSnys+bpQJfRUzqs9hnA81OAA3hCuQ==}
    engines: {node: '>=14'}
    hasBin: true

  process-warning@5.0.0:
    resolution: {integrity: sha512-a39t9ApHNx2L4+HBnQKqxxHNs1r7KF+Intd8Q/g1bUh6q0WIp9voPXJ/x0j+ZL45KF1pJd9+q2jLIRMfvEshkA==}

  process@0.11.10:
    resolution: {integrity: sha512-cdGef/drWFoydD1JsMzuFf8100nZl+GT+yacc2bEced5f9Rjk4z+WtFUTBu9PhOi9j/jfmBPu0mMEY4wIdAF8A==}
    engines: {node: '>= 0.6.0'}

  progress@2.0.3:
    resolution: {integrity: sha512-7PiHtLll5LdnKIMw100I+8xJXR5gW2QwWYkT6iJva0bXitZKa/XMrSbdmg3r2Xnaidz9Qumd0VPaMrZlF9V9sA==}
    engines: {node: '>=0.4.0'}

  proxy-agent@6.5.0:
    resolution: {integrity: sha512-TmatMXdr2KlRiA2CyDu8GqR8EjahTG3aY3nXjdzFyoZbmB8hrBsTyMezhULIXKnC0jpfjlmiZ3+EaCzoInSu/A==}
    engines: {node: '>= 14'}

  proxy-from-env@1.1.0:
    resolution: {integrity: sha512-D+zkORCbA9f1tdWRK0RaCR3GPv50cMxcrz4X8k5LTSUD1Dkw47mKJEZQNunItRTkWwgtaUSo1RVFRIG9ZXiFYg==}

  pump@3.0.3:
    resolution: {integrity: sha512-todwxLMY7/heScKmntwQG8CXVkWUOdYxIvY2s0VWAAMh/nd8SoYiRaKjlr7+iCs984f2P8zvrfWcDDYVb73NfA==}

  punycode.js@2.3.1:
    resolution: {integrity: sha512-uxFIHU0YlHYhDQtV4R9J6a52SLx28BCjT+4ieh7IGbgwVJWO+km431c4yRlREUAsAmt/uMjQUyQHNEPf0M39CA==}
    engines: {node: '>=6'}

  punycode@1.4.1:
    resolution: {integrity: sha512-jmYNElW7yvO7TV33CjSmvSiE2yco3bV2czu/OzDKdMNVZQWfxCblURLhf+47syQRBntjfLdd/H0egrzIG+oaFQ==}

  puppeteer-core@23.11.1:
    resolution: {integrity: sha512-3HZ2/7hdDKZvZQ7dhhITOUg4/wOrDRjyK2ZBllRB0ZCOi9u0cwq1ACHDjBB+nX+7+kltHjQvBRdeY7+W0T+7Gg==}
    engines: {node: '>=18'}

<<<<<<< HEAD
  puppeteer@19.11.1:
    resolution: {integrity: sha512-39olGaX2djYUdhaQQHDZ0T0GwEp+5f9UB9HmEP0qHfdQHIq0xGQZuAZ5TLnJIc/88SrPLpEflPC+xUqOTv3c5g==}
    deprecated: < 24.15.0 is no longer supported
=======
  puppeteer@23.11.1:
    resolution: {integrity: sha512-53uIX3KR5en8l7Vd8n5DUv90Ae9QDQsyIthaUFVzwV6yU750RjqRznEtNMBT20VthqAdemnJN+hxVdmMHKt7Zw==}
    engines: {node: '>=18'}
    deprecated: < 24.15.0 is no longer supported
    hasBin: true
>>>>>>> b8a7112a

  qs@6.14.0:
    resolution: {integrity: sha512-YWWTjgABSKcvs/nWBi9PycY/JiPJqOD4JA6o9Sej2AtvSGarXxKC3OQSk4pAarbdQlKAh5D4FCQkJNkW+GAn3w==}
    engines: {node: '>=0.6'}

  quansync@0.2.11:
    resolution: {integrity: sha512-AifT7QEbW9Nri4tAwR5M/uzpBuqfZf+zwaEM/QkzEjj7NBuFD2rBuy0K3dE+8wltbezDV7JMA0WfnCPYRSYbXA==}

  queue-microtask@1.2.3:
    resolution: {integrity: sha512-NuaNSa6flKT5JaSYQzJok04JzTL1CA6aGhv5rfLW3PgqA+M2ChpZQnAC8h8i4ZFkBS8X5RqkDBHA7r4hej3K9A==}

  quick-format-unescaped@4.0.4:
    resolution: {integrity: sha512-tYC1Q1hgyRuHgloV/YXs2w15unPVh8qfu/qCTfhTYamaw7fyhumKa2yGpdSo87vY32rIclj+4fWYQXUMs9EHvg==}

  radash@12.1.1:
    resolution: {integrity: sha512-h36JMxKRqrAxVD8201FrCpyeNuUY9Y5zZwujr20fFO77tpUtGa6EZzfKw/3WaiBX95fq7+MpsuMLNdSnORAwSA==}
    engines: {node: '>=14.18.0'}

  ramda@0.28.0:
    resolution: {integrity: sha512-9QnLuG/kPVgWvMQ4aODhsBUFKOUmnbUnsSXACv+NCQZcHbeb+v8Lodp8OVxtRULN1/xOyYLLaL6npE6dMq5QTA==}

  react-dom@18.3.1:
    resolution: {integrity: sha512-5m4nQKp+rZRb09LNH59GM4BxTh9251/ylbKIbpe7TpGxfJ+9kv6BLkLBXIjjspbgbnIBNqlI23tRnTWT0snUIw==}
    peerDependencies:
      react: ^18.3.1

  react-dom@19.1.1:
    resolution: {integrity: sha512-Dlq/5LAZgF0Gaz6yiqZCf6VCcZs1ghAJyrsu84Q/GT0gV+mCxbfmKNoGRKBYMJ8IEdGPqu49YWXD02GCknEDkw==}
    peerDependencies:
      react: ^19.1.1

  react-refresh@0.17.0:
    resolution: {integrity: sha512-z6F7K9bV85EfseRCp2bzrpyQ0Gkw1uLoCel9XBVWPg/TjRj94SkJzUTGfOa4bs7iJvBWtQG0Wq7wnI0syw3EBQ==}
    engines: {node: '>=0.10.0'}

  react@19.1.1:
    resolution: {integrity: sha512-w8nqGImo45dmMIfljjMwOGtbmC/mk4CMYhWIicdSflH91J9TyCyczcPFXJzrZ/ZXcgGRFeP6BU0BEJTw6tZdfQ==}
    engines: {node: '>=0.10.0'}

  read-cache@1.0.0:
    resolution: {integrity: sha512-Owdv/Ft7IjOgm/i0xvNDZ1LrRANRfew4b2prF3OWMQLxLfu3bS8FVhCsrSCMK4lR56Y9ya+AThoTpDCTxCmpRA==}

  readdirp@3.6.0:
    resolution: {integrity: sha512-hOS089on8RduqdbhvQ5Z37A0ESjsqz6qnRcffsMU3495FuTdqSm+7bhJ29JvIOsBDEEnan5DPu9t3To9VRlMzA==}
    engines: {node: '>=8.10.0'}

  readdirp@4.1.2:
    resolution: {integrity: sha512-GDhwkLfywWL2s6vEjyhri+eXmfH6j1L7JE27WhqLeYzoh/A3DBaYGEj2H/HFZCn/kMfim73FXxEJTw06WtxQwg==}
    engines: {node: '>= 14.18.0'}

  real-require@0.2.0:
    resolution: {integrity: sha512-57frrGM/OCTLqLOAh0mhVA9VBMHd+9U7Zb2THMGdBUoZVOtGbJzjxsYGDJ3A9AYYCP4hn6y1TVbaOfzWtm5GFg==}
    engines: {node: '>= 12.13.0'}

  reflect.getprototypeof@1.0.10:
    resolution: {integrity: sha512-00o4I+DVrefhv+nX0ulyi3biSHCPDe+yLv5o/p6d/UVlirijB8E16FtfwSAi4g3tcqrQ4lRAqQSoFEZJehYEcw==}
    engines: {node: '>= 0.4'}

  reftools@1.1.9:
    resolution: {integrity: sha512-OVede/NQE13xBQ+ob5CKd5KyeJYU2YInb1bmV4nRoOfquZPkAkxuOXicSe1PvqIuZZ4kD13sPKBbR7UFDmli6w==}

  regexp.prototype.flags@1.5.4:
    resolution: {integrity: sha512-dYqgNSZbDwkaJ2ceRd9ojCGjBq+mOm9LmtXnAnEGyHhN/5R7iDW2TRw3h+o/jCFxus3P2LfWIIiwowAjANm7IA==}
    engines: {node: '>= 0.4'}

  require-directory@2.1.1:
    resolution: {integrity: sha512-fGxEI7+wsG9xrvdjsrlmL22OMTTiHRwAMroiEeMgq8gzoLC/PQr7RsRDSTLUg/bZAZtF+TVIkHc6/4RIKrui+Q==}
    engines: {node: '>=0.10.0'}

  require-from-string@2.0.2:
    resolution: {integrity: sha512-Xf0nWe6RseziFMu+Ap9biiUbmplq6S9/p+7w7YXP/JBHhrUDDUhwa+vANyubuqfZWTveU//DYVGsDG7RKL/vEw==}
    engines: {node: '>=0.10.0'}

  resolve-from@4.0.0:
    resolution: {integrity: sha512-pb/MYmXstAkysRFx8piNI1tGFNQIFA3vkE3Gq4EuA1dF6gHp/+vgZqsCGJapvy8N3Q+4o7FwvquPJcnZ7RYy4g==}
    engines: {node: '>=4'}

  resolve@1.22.10:
    resolution: {integrity: sha512-NPRy+/ncIMeDlTAsuqwKIiferiawhefFJtkNSW0qZJEqMEb+qBt/77B/jGeeek+F0uOeN05CDa6HXbbIgtVX4w==}
    engines: {node: '>= 0.4'}
    hasBin: true

  reusify@1.1.0:
    resolution: {integrity: sha512-g6QUff04oZpHs0eG5p83rFLhHeV00ug/Yf9nZM6fLeUrPguBTkTQOdpAWWspMh55TZfVQDPaN3NQJfbVRAxdIw==}
    engines: {iojs: '>=1.0.0', node: '>=0.10.0'}

  robust-predicates@3.0.2:
    resolution: {integrity: sha512-IXgzBWvWQwE6PrDI05OvmXUIruQTcoMDzRsOd5CDvHCVLcLHMTSYvOK5Cm46kWqlV3yAbuSpBZdJ5oP5OUoStg==}

  rollup@4.50.1:
    resolution: {integrity: sha512-78E9voJHwnXQMiQdiqswVLZwJIzdBKJ1GdI5Zx6XwoFKUIk09/sSrr+05QFzvYb8q6Y9pPV45zzDuYa3907TZA==}
    engines: {node: '>=18.0.0', npm: '>=8.0.0'}
    hasBin: true

  roughjs@4.6.6:
    resolution: {integrity: sha512-ZUz/69+SYpFN/g/lUlo2FXcIjRkSu3nDarreVdGGndHEBJ6cXPdKguS8JGxwj5HA5xIbVKSmLgr5b3AWxtRfvQ==}

  run-con@1.3.2:
    resolution: {integrity: sha512-CcfE+mYiTcKEzg0IqS08+efdnH0oJ3zV0wSUFBNrMHMuxCtXvBCLzCJHatwuXDcu/RlhjTziTo/a1ruQik6/Yg==}
    hasBin: true

  run-parallel@1.2.0:
    resolution: {integrity: sha512-5l4VyZR86LZ/lDxZTR6jqL8AFE2S0IFLMP26AbjsLVADxHdhB/c0GUsH+y39UfCi3dzz8OlQuPmnaJOMoDHQBA==}

  rw@1.3.3:
    resolution: {integrity: sha512-PdhdWy89SiZogBLaw42zdeqtRJ//zFd2PgQavcICDUgJT5oW10QCRKbJ6bg4r0/UY2M6BWd5tkxuGFRvCkgfHQ==}

  safe-array-concat@1.1.3:
    resolution: {integrity: sha512-AURm5f0jYEOydBj7VQlVvDrjeFgthDdEF5H1dP+6mNpoXOMo1quQqJ4wvJDyRZ9+pO3kGWoOdmV08cSv2aJV6Q==}
    engines: {node: '>=0.4'}

  safe-buffer@5.2.1:
    resolution: {integrity: sha512-rp3So07KcdmmKbGvgaNxQSJr7bGVSVk5S9Eq1F+ppbRo70+YeaDxkw5Dd8NPN+GD6bjnYm2VuPuCXmpuYvmCXQ==}

  safe-push-apply@1.0.0:
    resolution: {integrity: sha512-iKE9w/Z7xCzUMIZqdBsp6pEQvwuEebH4vdpjcDWnyzaI6yl6O9FHvVpmGelvEHNsoY6wGblkxR6Zty/h00WiSA==}
    engines: {node: '>= 0.4'}

  safe-regex-test@1.1.0:
    resolution: {integrity: sha512-x/+Cz4YrimQxQccJf5mKEbIa1NzeCRNI5Ecl/ekmlYaampdNLPalVyIcCZNNH3MvmqBugV5TMYZXv0ljslUlaw==}
    engines: {node: '>= 0.4'}

  safe-stable-stringify@1.1.1:
    resolution: {integrity: sha512-ERq4hUjKDbJfE4+XtZLFPCDi8Vb1JqaxAPTxWFLBx8XcAlf9Bda/ZJdVezs/NAfsMQScyIlUMx+Yeu7P7rx5jw==}

  safe-stable-stringify@2.5.0:
    resolution: {integrity: sha512-b3rppTKm9T+PsVCBEOUR46GWI7fdOs00VKZ1+9c1EWDaDMvjQc6tUwuFyIprgGgTcWoVHSKrU8H31ZHA2e0RHA==}
    engines: {node: '>=10'}

  safer-buffer@2.1.2:
    resolution: {integrity: sha512-YZo3K82SD7Riyi0E1EQPojLz7kpepnSQI9IyPbHHg1XXXevb5dJI7tpyN2ADxGcQbHG7vcyRHk0cbwqcQriUtg==}

  scheduler@0.23.2:
    resolution: {integrity: sha512-UOShsPwz7NrMUqhR6t0hWjFduvOzbtv7toDH1/hIrfRNIDBnnBWd0CwJTGvTpngVlmwGCdP9/Zl/tVrDqcuYzQ==}

  scheduler@0.26.0:
    resolution: {integrity: sha512-NlHwttCI/l5gCPR3D1nNXtWABUmBwvZpEQiD4IXSbIDq8BzLIK/7Ir5gTFSGZDUu37K5cMNp0hFtzO38sC7gWA==}

  semver@6.3.1:
    resolution: {integrity: sha512-BR7VvDCVHO+q2xBEWskxS6DJE1qRnb7DxzUrogb71CWoSficBxYsiAGd+Kl0mmq/MprG9yArRkyrQxTO6XjMzA==}
    hasBin: true

  semver@7.7.2:
    resolution: {integrity: sha512-RF0Fw+rO5AMf9MAyaRXI4AV0Ulj5lMHqVxxdSgiVbixSCXoEmmX/jk0CuJw4+3SqroYO9VoUh+HcuJivvtJemA==}
    engines: {node: '>=10'}
    hasBin: true

  set-function-length@1.2.2:
    resolution: {integrity: sha512-pgRc4hJ4/sNjWCSS9AmnS40x3bNMDTknHgL5UaMBTMyJnU90EgWh1Rz+MC9eFu4BuN/UwZjKQuY/1v3rM7HMfg==}
    engines: {node: '>= 0.4'}

  set-function-name@2.0.2:
    resolution: {integrity: sha512-7PGFlmtwsEADb0WYyvCMa1t+yke6daIG4Wirafur5kcf+MhUnPms1UeR0CKQdTZD81yESwMHbtn+TR+dMviakQ==}
    engines: {node: '>= 0.4'}

  set-proto@1.0.0:
    resolution: {integrity: sha512-RJRdvCo6IAnPdsvP/7m6bsQqNnn1FCBX5ZNtFL98MmFF/4xAIJTIg1YbHW5DC2W5SKZanrC6i4HsJqlajw/dZw==}
    engines: {node: '>= 0.4'}

  shebang-command@2.0.0:
    resolution: {integrity: sha512-kHxr2zZpYtdmrN1qDjrrX/Z1rR1kG8Dx+gkpK1G4eXmvXswmcE1hTWBWYUzlraYw1/yZp6YuDY77YtvbN0dmDA==}
    engines: {node: '>=8'}

  shebang-regex@3.0.0:
    resolution: {integrity: sha512-7++dFhtcx3353uBaq8DDR4NuxBetBzC7ZQOhmTQInHEd6bSrXdiEyzCvG07Z44UYdLShWUyXt5M/yhz8ekcb1A==}
    engines: {node: '>=8'}

  should-equal@2.0.0:
    resolution: {integrity: sha512-ZP36TMrK9euEuWQYBig9W55WPC7uo37qzAEmbjHz4gfyuXrEUgF8cUvQVO+w+d3OMfPvSRQJ22lSm8MQJ43LTA==}

  should-format@3.0.3:
    resolution: {integrity: sha512-hZ58adtulAk0gKtua7QxevgUaXTTXxIi8t41L3zo9AHvjXO1/7sdLECuHeIN2SRtYXpNkmhoUP2pdeWgricQ+Q==}

  should-type-adaptors@1.1.0:
    resolution: {integrity: sha512-JA4hdoLnN+kebEp2Vs8eBe9g7uy0zbRo+RMcU0EsNy+R+k049Ki+N5tT5Jagst2g7EAja+euFuoXFCa8vIklfA==}

  should-type@1.4.0:
    resolution: {integrity: sha512-MdAsTu3n25yDbIe1NeN69G4n6mUnJGtSJHygX3+oN0ZbO3DTiATnf7XnYJdGT42JCXurTb1JI0qOBR65shvhPQ==}

  should-util@1.0.1:
    resolution: {integrity: sha512-oXF8tfxx5cDk8r2kYqlkUJzZpDBqVY/II2WhvU0n9Y3XYvAYRmeaf1PvvIvTgPnv4KJ+ES5M0PyDq5Jp+Ygy2g==}

  should@13.2.3:
    resolution: {integrity: sha512-ggLesLtu2xp+ZxI+ysJTmNjh2U0TsC+rQ/pfED9bUZZ4DKefP27D+7YJVVTvKsmjLpIi9jAa7itwDGkDDmt1GQ==}

  side-channel-list@1.0.0:
    resolution: {integrity: sha512-FCLHtRD/gnpCiCHEiJLOwdmFP+wzCmDEkc9y7NsYxeF4u7Btsn1ZuwgwJGxImImHicJArLP4R0yX4c2KCrMrTA==}
    engines: {node: '>= 0.4'}

  side-channel-map@1.0.1:
    resolution: {integrity: sha512-VCjCNfgMsby3tTdo02nbjtM/ewra6jPHmpThenkTYh8pG9ucZ/1P8So4u4FGBek/BjpOVsDCMoLA/iuBKIFXRA==}
    engines: {node: '>= 0.4'}

  side-channel-weakmap@1.0.2:
    resolution: {integrity: sha512-WPS/HvHQTYnHisLo9McqBHOJk2FkHO/tlpvldyrnem4aeQp4hai3gythswg6p01oSoTl58rcpiFAjF2br2Ak2A==}
    engines: {node: '>= 0.4'}

  side-channel@1.1.0:
    resolution: {integrity: sha512-ZX99e6tRweoUXqR+VBrslhda51Nh5MTQwou5tnUDgbtyM0dBgmhEDtWGP/xbKn6hqfPRHujUNwz5fy/wbbhnpw==}
    engines: {node: '>= 0.4'}

  siginfo@2.0.0:
    resolution: {integrity: sha512-ybx0WO1/8bSBLEWXZvEd7gMW3Sn3JFlW3TvX1nREbDLRNQNaeNN8WK0meBwPdAaOI7TtRRRJn/Es1zhrrCHu7g==}

  signal-exit@3.0.7:
    resolution: {integrity: sha512-wnD2ZE+l+SPC/uoS0vXeE9L1+0wuaMqKlfz9AMUo38JsyLSBWSFcHR1Rri62LZc12vLr1gb3jl7iwQhgwpAbGQ==}

  signal-exit@4.1.0:
    resolution: {integrity: sha512-bzyZ1e88w9O1iNJbKnOlvYTrWPDl46O1bG0D3XInv+9tkPrxrN8jUUTiFlDkkmKWgn1M6CfIA13SuGqOa9Korw==}
    engines: {node: '>=14'}

  simple-eval@1.0.1:
    resolution: {integrity: sha512-LH7FpTAkeD+y5xQC4fzS+tFtaNlvt3Ib1zKzvhjv/Y+cioV4zIuw4IZr2yhRLu67CWL7FR9/6KXKnjRoZTvGGQ==}
    engines: {node: '>=12'}

  slash@3.0.0:
    resolution: {integrity: sha512-g9Q1haeby36OSStwb4ntCGGGaKsaVSjQ68fBxoQcutl5fS1vuY18H3wSt3jFyFtrkx+Kz0V1G85A4MyAdDMi2Q==}
    engines: {node: '>=8'}

  slow-redact@0.3.0:
    resolution: {integrity: sha512-cf723wn9JeRIYP9tdtd86GuqoR5937u64Io+CYjlm2i7jvu7g0H+Cp0l0ShAf/4ZL+ISUTVT+8Qzz7RZmp9FjA==}

  smart-buffer@4.2.0:
    resolution: {integrity: sha512-94hK0Hh8rPqQl2xXc3HsaBoOXKV20MToPkcXvwbISWLEs+64sBq5kFgn2kJDHb1Pry9yrP0dxrCI9RRci7RXKg==}
    engines: {node: '>= 6.0.0', npm: '>= 3.0.0'}

  smol-toml@1.3.4:
    resolution: {integrity: sha512-UOPtVuYkzYGee0Bd2Szz8d2G3RfMfJ2t3qVdZUAozZyAk+a0Sxa+QKix0YCwjL/A1RR0ar44nCxaoN9FxdJGwA==}
    engines: {node: '>= 18'}

  socks-proxy-agent@8.0.5:
    resolution: {integrity: sha512-HehCEsotFqbPW9sJ8WVYB6UbmIMv7kUUORIF2Nncq4VQvBfNBLibW9YZR5dlYCSUhwcD628pRllm7n+E+YTzJw==}
    engines: {node: '>= 14'}

  socks@2.8.7:
    resolution: {integrity: sha512-HLpt+uLy/pxB+bum/9DzAgiKS8CX1EvbWxI4zlmgGCExImLdiad2iCwXT5Z4c9c3Eq8rP2318mPW2c+QbtjK8A==}
    engines: {node: '>= 10.0.0', npm: '>= 3.0.0'}

  sonic-boom@4.2.0:
    resolution: {integrity: sha512-INb7TM37/mAcsGmc9hyyI6+QR3rR1zVRu36B0NeGXKnOOLiZOfER5SA+N7X7k3yUYRzLWafduTDvJAfDswwEww==}

  source-map-js@1.2.1:
    resolution: {integrity: sha512-UXWMKhLOwVKb728IUtQPXxfYU+usdybtUrK/8uGE8CQMvrhOpwvzDBwj0QhSL7MQc7vIsISBG8VQ8+IDQxpfQA==}
    engines: {node: '>=0.10.0'}

  source-map@0.6.1:
    resolution: {integrity: sha512-UjgapumWlbMhkBgzT7Ykc5YXUT46F0iKu8SGXq0bcwP5dz/h0Plj6enJqjz1Zbq2l5WaqYnrVbwWOWMyF3F47g==}
    engines: {node: '>=0.10.0'}

  split2@4.2.0:
    resolution: {integrity: sha512-UcjcJOWknrNkF6PLX83qcHM6KHgVKNkV62Y8a5uYDVv9ydGQVwAHMKqHdJje1VTWpljG0WYpCDhrCdAOYH4TWg==}
    engines: {node: '>= 10.x'}

  stackback@0.0.2:
    resolution: {integrity: sha512-1XMJE5fQo1jGH6Y/7ebnwPOBEkIEnT4QF32d5R1+VXdXveM0IBMJt8zfaxX1P3QhVwrYe+576+jkANtSS2mBbw==}

  std-env@3.9.0:
    resolution: {integrity: sha512-UGvjygr6F6tpH7o2qyqR6QYpwraIjKSdtzyBdyytFOHmPZY917kwdwLG0RbOjWOnKmnm3PeHjaoLLMie7kPLQw==}

  stop-iteration-iterator@1.1.0:
    resolution: {integrity: sha512-eLoXW/DHyl62zxY4SCaIgnRhuMr6ri4juEYARS8E6sCEqzKpOiE521Ucofdx+KnDZl5xmvGYaaKCk5FEOxJCoQ==}
    engines: {node: '>= 0.4'}

  stream@0.0.3:
    resolution: {integrity: sha512-aMsbn7VKrl4A2T7QAQQbzgN7NVc70vgF5INQrBXqn4dCXN1zy3L9HGgLO5s7PExmdrzTJ8uR/27aviW8or8/+A==}

  streamx@2.23.0:
    resolution: {integrity: sha512-kn+e44esVfn2Fa/O0CPFcex27fjIL6MkVae0Mm6q+E6f0hWv578YCERbv+4m02cjxvDsPKLnmxral/rR6lBMAg==}

  string-argv@0.3.2:
    resolution: {integrity: sha512-aqD2Q0144Z+/RqG52NeHEkZauTAUWJO8c6yTftGJKO3Tja5tUgIfmIl6kExvhtxSDP7fXB6DvzkfMpCd/F3G+Q==}
    engines: {node: '>=0.6.19'}

  string-width@4.2.3:
    resolution: {integrity: sha512-wKyQRQpjJ0sIp62ErSZdGsjMJWsap5oRNihHhu6G7JVO/9jIB6UyevL+tXuOqrng8j/cxKTWyWUwvSTriiZz/g==}
    engines: {node: '>=8'}

  string-width@5.1.2:
    resolution: {integrity: sha512-HnLOCR3vjcY8beoNLtcjZ5/nxn2afmME6lhrDrebokqMap+XbeW8n9TXpPDOqdGK5qcI3oT0GKTW6wC7EMiVqA==}
    engines: {node: '>=12'}

  string.prototype.trim@1.2.10:
    resolution: {integrity: sha512-Rs66F0P/1kedk5lyYyH9uBzuiI/kNRmwJAR9quK6VOtIpZ2G+hMZd+HQbbv25MgCA6gEffoMZYxlTod4WcdrKA==}
    engines: {node: '>= 0.4'}

  string.prototype.trimend@1.0.9:
    resolution: {integrity: sha512-G7Ok5C6E/j4SGfyLCloXTrngQIQU3PWtXGst3yM7Bea9FRURf1S42ZHlZZtsNque2FN2PoUhfZXYLNWwEr4dLQ==}
    engines: {node: '>= 0.4'}

  string.prototype.trimstart@1.0.8:
    resolution: {integrity: sha512-UXSH262CSZY1tfu3G3Secr6uGLCFVPMhIqHjlgCUtCCcgihYc/xKs9djMTMUOb2j1mVSeU8EU6NWc/iQKU6Gfg==}
    engines: {node: '>= 0.4'}

  string_decoder@1.3.0:
    resolution: {integrity: sha512-hkRX8U1WjJFd8LsDJ2yQ/wWWxaopEsABU1XfkM8A+j0+85JAGppt16cr1Whg6KIbb4okU6Mql6BOj+uup/wKeA==}

  strip-ansi@6.0.1:
    resolution: {integrity: sha512-Y38VPSHcqkFrCpFnQ9vuSXmquuv5oXOKpGeT6aGrr3o3Gc9AlVa6JBfUSOCnbxGGZF+/0ooI7KrPuUSztUdU5A==}
    engines: {node: '>=8'}

  strip-ansi@7.1.2:
    resolution: {integrity: sha512-gmBGslpoQJtgnMAvOVqGZpEz9dyoKTCzy2nfz/n8aIFhN/jCE/rCmcxabB6jOOHV+0WNnylOxaxBQPSvcWklhA==}
    engines: {node: '>=12'}

  strip-final-newline@2.0.0:
    resolution: {integrity: sha512-BrpvfNAE3dcvq7ll3xVumzjKjZQ5tI1sEUIKr3Uoks0XUl45St3FlatVqef9prk4jRDzhW6WZg+3bk93y6pLjA==}
    engines: {node: '>=6'}

  strip-json-comments@3.1.1:
    resolution: {integrity: sha512-6fPc+R4ihwqP6N/aIv2f1gMH8lOVtWQHoqC4yK6oSDVVocumAsfCqjkXnqiYMhmMwS/mEHLp7Vehlt3ql6lEig==}
    engines: {node: '>=8'}

  strip-literal@3.1.0:
    resolution: {integrity: sha512-8r3mkIM/2+PpjHoOtiAW8Rg3jJLHaV7xPwG+YRGrv6FP0wwk/toTpATxWYOW0BKdWwl82VT2tFYi5DlROa0Mxg==}

  style-dictionary@5.0.4:
    resolution: {integrity: sha512-+k82riDTHnCpOYzKz1Xa4W219dEOI8pc2a2jnWZuAFY11PHvRL1Ao55Lle3t/kQbiRU5QACdC3xeUNuByaKE3w==}
    engines: {node: '>=22.0.0'}
    hasBin: true

  stylis@4.3.6:
    resolution: {integrity: sha512-yQ3rwFWRfwNUY7H5vpU0wfdkNSnvnJinhF9830Swlaxl03zsOjCfmX0ugac+3LtK0lYSgwL/KXc8oYL3mG4YFQ==}

  sucrase@3.35.0:
    resolution: {integrity: sha512-8EbVDiu9iN/nESwxeSxDKe0dunta1GOlHufmSSXxMD2z2/tMZpDMpvXQGsc+ajGo8y2uYUmixaSRUc/QPoQ0GA==}
    engines: {node: '>=16 || 14 >=14.17'}
    hasBin: true

  supports-color@7.2.0:
    resolution: {integrity: sha512-qpCAvRl9stuOHveKsn7HncJRvv501qIacKzQlO/+Lwxc9+0q2wLyv4Dfvt80/DPn2pqOBsJdDiogXGR9+OvwRw==}
    engines: {node: '>=8'}

  supports-preserve-symlinks-flag@1.0.0:
    resolution: {integrity: sha512-ot0WnXS9fgdkgIcePe6RHNk1WA8+muPa6cSjeR3V8K27q9BB1rTE3R1p7Hv0z1ZyAc8s6Vvv8DIyWf681MAt0w==}
    engines: {node: '>= 0.4'}

  swagger2openapi@7.0.8:
    resolution: {integrity: sha512-upi/0ZGkYgEcLeGieoz8gT74oWHA0E7JivX7aN9mAf+Tc7BQoRBvnIGHoPDw+f9TXTW4s6kGYCZJtauP6OYp7g==}
    hasBin: true

  tabbable@6.2.0:
    resolution: {integrity: sha512-Cat63mxsVJlzYvN51JmVXIgNoUokrIaT2zLclCXjRd8boZ0004U4KCs/sToJ75C6sdlByWxpYnb5Boif1VSFew==}

  tailwind-merge@3.3.1:
    resolution: {integrity: sha512-gBXpgUm/3rp1lMZZrM/w7D8GKqshif0zAymAhbCyIt8KMe+0v9DQ7cdYLR4FHH/cKpdTXb+A/tKKU3eolfsI+g==}

  tailwindcss@3.4.17:
    resolution: {integrity: sha512-w33E2aCvSDP0tW9RZuNXadXlkHXqFzSkQew/aIa2i/Sj8fThxwovwlXHSPXTbAHwEIhBFXAedUhP2tueAKP8Og==}
    engines: {node: '>=14.0.0'}
    hasBin: true

  tar-fs@3.1.1:
    resolution: {integrity: sha512-LZA0oaPOc2fVo82Txf3gw+AkEd38szODlptMYejQUhndHMLQ9M059uXR+AfS7DNo0NpINvSqDsvyaCrBVkptWg==}

  tar-stream@3.1.7:
    resolution: {integrity: sha512-qJj60CXt7IU1Ffyc3NJMjh6EkuCFej46zUqJ4J7pqYlThyd9bO0XBTmcOIhSzZJVWfsLks0+nle/j538YAW9RQ==}

  text-decoder@1.2.3:
    resolution: {integrity: sha512-3/o9z3X0X0fTupwsYvR03pJ/DjWuqqrfwBgTQzdWDiQSm9KitAyz/9WqsT2JQW7KV2m+bC2ol/zqpW37NHxLaA==}

  thenify-all@1.6.0:
    resolution: {integrity: sha512-RNxQH/qI8/t3thXJDwcstUO4zeqo64+Uy/+sNVRBx4Xn2OX+OZ9oP+iJnNFqplFra2ZUVeKCSa2oVWi3T4uVmA==}
    engines: {node: '>=0.8'}

  thenify@3.3.1:
    resolution: {integrity: sha512-RVZSIV5IG10Hk3enotrhvz0T9em6cyHBLkH/YAZuKqd8hRkKhSfCGIcP2KUY0EPxndzANBmNllzWPwak+bheSw==}

  thingies@2.5.0:
    resolution: {integrity: sha512-s+2Bwztg6PhWUD7XMfeYm5qliDdSiZm7M7n8KjTkIsm3l/2lgVRc2/Gx/v+ZX8lT4FMA+i8aQvhcWylldc+ZNw==}
    engines: {node: '>=10.18'}
    peerDependencies:
      tslib: ^2

  thread-stream@3.1.0:
    resolution: {integrity: sha512-OqyPZ9u96VohAyMfJykzmivOrY2wfMSf3C5TtFJVgN+Hm6aj+voFhlK+kZEIv2FBh1X6Xp3DlnCOfEQ3B2J86A==}

  through@2.3.8:
    resolution: {integrity: sha512-w89qg7PI8wAdvX60bMDP+bFoD5Dvhm9oLheFp5O4a2QF0cSBGsBX4qZmadPMvVqlLJBBci+WqGGOAPvcDeNSVg==}

  tinybench@2.9.0:
    resolution: {integrity: sha512-0+DUvqWMValLmha6lr4kD8iAMK1HzV0/aKnCtWb9v9641TnP/MFb7Pc2bxoxQjTXAErryXVgUOfv2YqNllqGeg==}

  tinycolor2@1.6.0:
    resolution: {integrity: sha512-XPaBkWQJdsf3pLKJV9p4qN/S+fm2Oj8AIPo1BTUhg5oxkvm9+SVEGFdhyOz7tTdUTfvxMiAs4sp6/eZO2Ew+pw==}

  tinyexec@0.3.2:
    resolution: {integrity: sha512-KQQR9yN7R5+OSwaK0XQoj22pwHoTlgYqmUscPYoknOoWCWfj/5/ABTMRi69FrKU5ffPVh5QcFikpWJI/P1ocHA==}

  tinyexec@1.0.1:
    resolution: {integrity: sha512-5uC6DDlmeqiOwCPmK9jMSdOuZTh8bU39Ys6yidB+UTt5hfZUPGAypSgFRiEp+jbi9qH40BLDvy85jIU88wKSqw==}

  tinyglobby@0.2.15:
    resolution: {integrity: sha512-j2Zq4NyQYG5XMST4cbs02Ak8iJUdxRM0XI5QyxXuZOzKOINmWurp3smXu3y5wDcJrptwpSjgXHzIQxR0omXljQ==}
    engines: {node: '>=12.0.0'}

  tinypool@1.1.1:
    resolution: {integrity: sha512-Zba82s87IFq9A9XmjiX5uZA/ARWDrB03OHlq+Vw1fSdt0I+4/Kutwy8BP4Y/y/aORMo61FQ0vIb5j44vSo5Pkg==}
    engines: {node: ^18.0.0 || >=20.0.0}

  tinyrainbow@2.0.0:
    resolution: {integrity: sha512-op4nsTR47R6p0vMUUoYl/a+ljLFVtlfaXkLQmqfLR1qHma1h/ysYk4hEXZ880bf2CYgTskvTa/e196Vd5dDQXw==}
    engines: {node: '>=14.0.0'}

  tinyspy@4.0.4:
    resolution: {integrity: sha512-azl+t0z7pw/z958Gy9svOTuzqIk6xq+NSheJzn5MMWtWTFywIacg2wUlzKFGtt3cthx0r2SxMK0yzJOR0IES7Q==}
    engines: {node: '>=14.0.0'}

  to-regex-range@5.0.1:
    resolution: {integrity: sha512-65P7iz6X5yEr1cwcgvQxbbIw7Uk3gOy5dIdtZ4rDveLqhrdJP+Li/Hx6tyK0NEb+2GCyneCMJiGqrADCSNk8sQ==}
    engines: {node: '>=8.0'}

  tr46@0.0.3:
    resolution: {integrity: sha512-N3WMsuqV66lT30CrXNbEjx4GEwlow3v6rr4mCcv6prnfwhS01rkgyFdjPNBYd9br7LpXV1+Emh01fHnq2Gdgrw==}

  tree-dump@1.1.0:
    resolution: {integrity: sha512-rMuvhU4MCDbcbnleZTFezWsaZXRFemSqAM+7jPnzUl1fo9w3YEKOxAeui0fz3OI4EU4hf23iyA7uQRVko+UaBA==}
    engines: {node: '>=10.0'}
    peerDependencies:
      tslib: '2'

  ts-dedent@2.2.0:
    resolution: {integrity: sha512-q5W7tVM71e2xjHZTlgfTDoPF/SmqKG5hddq9SzR49CH2hayqRKJtQ4mtRlSxKaJlR/+9rEM+mnBHf7I2/BQcpQ==}
    engines: {node: '>=6.10'}

  ts-interface-checker@0.1.13:
    resolution: {integrity: sha512-Y/arvbn+rrz3JCKl9C4kVNfTfSm2/mEp5FSz5EsZSANGPSlQrpRI5M4PKF+mJnE52jOO90PnPSc3Ur3bTQw0gA==}

  tsconfck@2.1.2:
    resolution: {integrity: sha512-ghqN1b0puy3MhhviwO2kGF8SeMDNhEbnKxjK7h6+fvY9JAxqvXi8y5NAHSQv687OVboS2uZIByzGd45/YxrRHg==}
    engines: {node: ^14.13.1 || ^16 || >=18}
    hasBin: true
    peerDependencies:
      typescript: ^4.3.5 || ^5.0.0
    peerDependenciesMeta:
      typescript:
        optional: true

  tslib@1.14.1:
    resolution: {integrity: sha512-Xni35NKzjgMrwevysHTCArtLDpPvye8zV/0E4EyYn43P7/7qvQwPh9BGkHewbMulVntbigmcT7rdX3BNo9wRJg==}

  tslib@2.8.1:
    resolution: {integrity: sha512-oJFu94HQb+KVduSUQL7wnpmqnfmLsOA/nAh6b6EH0wCEoK0/mPeXU6c3wKDV83MkOuHPRHtSXKKU99IBazS/2w==}

  typed-array-buffer@1.0.3:
    resolution: {integrity: sha512-nAYYwfY3qnzX30IkA6AQZjVbtK6duGontcQm1WSG1MD94YLqK0515GNApXkoxKOWMusVssAHWLh9SeaoefYFGw==}
    engines: {node: '>= 0.4'}

  typed-array-byte-length@1.0.3:
    resolution: {integrity: sha512-BaXgOuIxz8n8pIq3e7Atg/7s+DpiYrxn4vdot3w9KbnBhcRQq6o3xemQdIfynqSeXeDrF32x+WvfzmOjPiY9lg==}
    engines: {node: '>= 0.4'}

  typed-array-byte-offset@1.0.4:
    resolution: {integrity: sha512-bTlAFB/FBYMcuX81gbL4OcpH5PmlFHqlCCpAl8AlEzMz5k53oNDvN8p1PNOWLEmI2x4orp3raOFB51tv9X+MFQ==}
    engines: {node: '>= 0.4'}

  typed-array-length@1.0.7:
    resolution: {integrity: sha512-3KS2b+kL7fsuk/eJZ7EQdnEmQoaho/r6KUef7hxvltNA5DR8NAUM+8wJMbJyZ4G9/7i3v5zPBIMN5aybAh2/Jg==}
    engines: {node: '>= 0.4'}

  typed-query-selector@2.12.0:
    resolution: {integrity: sha512-SbklCd1F0EiZOyPiW192rrHZzZ5sBijB6xM+cpmrwDqObvdtunOHHIk9fCGsoK5JVIYXoyEp4iEdE3upFH3PAg==}

  typedoc-plugin-markdown@4.8.1:
    resolution: {integrity: sha512-ug7fc4j0SiJxSwBGLncpSo8tLvrT9VONvPUQqQDTKPxCoFQBADLli832RGPtj6sfSVJebNSrHZQRUdEryYH/7g==}
    engines: {node: '>= 18'}
    peerDependencies:
      typedoc: 0.28.x

  typedoc@0.28.12:
    resolution: {integrity: sha512-H5ODu4f7N+myG4MfuSp2Vh6wV+WLoZaEYxKPt2y8hmmqNEMVrH69DAjjdmYivF4tP/C2jrIZCZhPalZlTU/ipA==}
    engines: {node: '>= 18', pnpm: '>= 10'}
    hasBin: true
    peerDependencies:
      typescript: 5.0.x || 5.1.x || 5.2.x || 5.3.x || 5.4.x || 5.5.x || 5.6.x || 5.7.x || 5.8.x || 5.9.x

  typescript@5.9.2:
    resolution: {integrity: sha512-CWBzXQrc/qOkhidw1OzBTQuYRbfyxDXJMVJ1XNwUHGROVmuaeiEm3OslpZ1RV96d7SKKjZKrSJu3+t/xlw3R9A==}
    engines: {node: '>=14.17'}
    hasBin: true

  uc.micro@2.1.0:
    resolution: {integrity: sha512-ARDJmphmdvUk6Glw7y9DQ2bFkKBHwQHLi2lsaH6PPmz/Ka9sFOBsBluozhDltWmnv9u/cF6Rt87znRTPV+yp/A==}

  ufo@1.6.1:
    resolution: {integrity: sha512-9a4/uxlTWJ4+a5i0ooc1rU7C7YOw3wT+UGqdeNNHWnOF9qcMBgLRS+4IYUqbczewFx4mLEig6gawh7X6mFlEkA==}

  unbox-primitive@1.1.0:
    resolution: {integrity: sha512-nWJ91DjeOkej/TA8pXQ3myruKpKEYgqvpw9lz4OPHj/NWFNluYrjbz9j01CJ8yKQd2g4jFoOkINCTW2I5LEEyw==}
    engines: {node: '>= 0.4'}

  unbzip2-stream@1.4.3:
    resolution: {integrity: sha512-mlExGW4w71ebDJviH16lQLtZS32VKqsSfk80GCfUlwT/4/hNRFsoscrF/c++9xinkMzECL1uL9DDwXqFWkruPg==}

  undici-types@6.21.0:
    resolution: {integrity: sha512-iwDZqg0QAGrg9Rav5H4n0M64c3mkR59cJ6wQp+7C4nI0gsmExaedaYLNO44eT4AtBBwjbTiGPMlt2Md0T9H9JQ==}

  undici-types@7.10.0:
    resolution: {integrity: sha512-t5Fy/nfn+14LuOc2KNYg75vZqClpAiqscVvMygNnlsHBFpSXdJaYtXMcdNLpl/Qvc3P2cB3s6lOV51nqsFq4ag==}

  universalify@2.0.1:
    resolution: {integrity: sha512-gptHNQghINnc/vTGIk0SOFGFNXw7JVrlRUtConJRlvaw6DuX0wO5Jeko9sWrMBhh+PsYAZ7oXAiOnf/UKogyiw==}
    engines: {node: '>= 10.0.0'}

  update-browserslist-db@1.1.3:
    resolution: {integrity: sha512-UxhIZQ+QInVdunkDAaiazvvT/+fXL5Osr0JZlJulepYu6Jd7qJtDZjlur0emRlT71EN3ScPoE7gvsuIKKNavKw==}
    hasBin: true
    peerDependencies:
      browserslist: '>= 4.21.0'

  urijs@1.19.11:
    resolution: {integrity: sha512-HXgFDgDommxn5/bIv0cnQZsPhHDA90NPHD6+c/v21U5+Sx5hoP8+dP9IZXBU1gIfvdRfhG8cel9QNPeionfcCQ==}

  url@0.11.4:
    resolution: {integrity: sha512-oCwdVC7mTuWiPyjLUz/COz5TLk6wgp0RCsN+wHZ2Ekneac9w8uuV0njcbbie2ME+Vs+d6duwmYuR3HgQXs1fOg==}
    engines: {node: '>= 0.4'}

  use-sync-external-store@1.5.0:
    resolution: {integrity: sha512-Rb46I4cGGVBmjamjphe8L/UnvJD+uPPtTkNvX5mZgqdbavhI4EbgIWJiIHXJ8bc/i9EQGPRh4DwEURJ552Do0A==}
    peerDependencies:
      react: ^16.8.0 || ^17.0.0 || ^18.0.0 || ^19.0.0

  util-deprecate@1.0.2:
    resolution: {integrity: sha512-EPD5q1uXyFxJpCrLnCc1nHnq3gOa6DZBocAIiI2TaSCA7VCJ1UJDMagCzIkXNsUYfD1daK//LTEQ8xiIbrHtcw==}

  util@0.10.4:
    resolution: {integrity: sha512-0Pm9hTQ3se5ll1XihRic3FDIku70C+iHUdT/W926rSgHV5QgXsYbKZN8MSC3tJtSkhuROzvsQjAaFENRXr+19A==}

  util@0.12.5:
    resolution: {integrity: sha512-kZf/K6hEIrWHI6XqOFUiiMa+79wE/D8Q+NCNAWclkyg3b4d2k7s0QGepNjiABc+aR3N1PAyHL7p6UcLY6LmrnA==}

  utility-types@3.11.0:
    resolution: {integrity: sha512-6Z7Ma2aVEWisaL6TvBCy7P8rm2LQoPv6dJ7ecIaIixHcwfbJ0x7mWdbcwlIM5IGQxPZSFYeqRCqlOOeKoJYMkw==}
    engines: {node: '>= 4'}

  uuid@11.1.0:
    resolution: {integrity: sha512-0/A9rDy9P7cJ+8w1c9WD9V//9Wj15Ce2MPz8Ri6032usz+NfePxx5AcN3bN+r6ZL6jEo066/yNYB3tn4pQEx+A==}
    hasBin: true

  validator@13.15.15:
    resolution: {integrity: sha512-BgWVbCI72aIQy937xbawcs+hrVaN/CZ2UwutgaJ36hGqRrLNM+f5LUT/YPRbo8IV/ASeFzXszezV+y2+rq3l8A==}
    engines: {node: '>= 0.10'}

  vite-node@3.2.4:
    resolution: {integrity: sha512-EbKSKh+bh1E1IFxeO0pg1n4dvoOTt0UDiXMd/qn++r98+jPO1xtJilvXldeuQ8giIB5IkpjCgMleHMNEsGH6pg==}
    engines: {node: ^18.0.0 || ^20.0.0 || >=22.0.0}
    hasBin: true

  vite@7.1.9:
    resolution: {integrity: sha512-4nVGliEpxmhCL8DslSAUdxlB6+SMrhB0a1v5ijlh1xB1nEPuy1mxaHxysVucLHuWryAxLWg6a5ei+U4TLn/rFg==}
    engines: {node: ^20.19.0 || >=22.12.0}
    hasBin: true
    peerDependencies:
      '@types/node': ^20.19.0 || >=22.12.0
      jiti: '>=1.21.0'
      less: ^4.0.0
      lightningcss: ^1.21.0
      sass: ^1.70.0
      sass-embedded: ^1.70.0
      stylus: '>=0.54.8'
      sugarss: ^5.0.0
      terser: ^5.16.0
      tsx: ^4.8.1
      yaml: ^2.4.2
    peerDependenciesMeta:
      '@types/node':
        optional: true
      jiti:
        optional: true
      less:
        optional: true
      lightningcss:
        optional: true
      sass:
        optional: true
      sass-embedded:
        optional: true
      stylus:
        optional: true
      sugarss:
        optional: true
      terser:
        optional: true
      tsx:
        optional: true
      yaml:
        optional: true

  vitest@3.2.4:
    resolution: {integrity: sha512-LUCP5ev3GURDysTWiP47wRRUpLKMOfPh+yKTx3kVIEiu5KOMeqzpnYNsKyOoVrULivR8tLcks4+lga33Whn90A==}
    engines: {node: ^18.0.0 || ^20.0.0 || >=22.0.0}
    hasBin: true
    peerDependencies:
      '@edge-runtime/vm': '*'
      '@types/debug': ^4.1.12
      '@types/node': ^18.0.0 || ^20.0.0 || >=22.0.0
      '@vitest/browser': 3.2.4
      '@vitest/ui': 3.2.4
      happy-dom: '*'
      jsdom: '*'
    peerDependenciesMeta:
      '@edge-runtime/vm':
        optional: true
      '@types/debug':
        optional: true
      '@types/node':
        optional: true
      '@vitest/browser':
        optional: true
      '@vitest/ui':
        optional: true
      happy-dom:
        optional: true
      jsdom:
        optional: true

  vscode-jsonrpc@8.2.0:
    resolution: {integrity: sha512-C+r0eKJUIfiDIfwJhria30+TYWPtuHJXHtI7J0YlOmKAo7ogxP20T0zxB7HZQIFhIyvoBPwWskjxrvAtfjyZfA==}
    engines: {node: '>=14.0.0'}

  vscode-languageserver-protocol@3.17.5:
    resolution: {integrity: sha512-mb1bvRJN8SVznADSGWM9u/b07H7Ecg0I3OgXDuLdn307rl/J3A9YD6/eYOssqhecL27hK1IPZAsaqh00i/Jljg==}

  vscode-languageserver-textdocument@1.0.12:
    resolution: {integrity: sha512-cxWNPesCnQCcMPeenjKKsOCKQZ/L6Tv19DTRIGuLWe32lyzWhihGVJ/rcckZXJxfdKCFvRLS3fpBIsV/ZGX4zA==}

  vscode-languageserver-types@3.17.5:
    resolution: {integrity: sha512-Ld1VelNuX9pdF39h2Hgaeb5hEZM2Z3jUrrMgWQAu82jMtZp7p3vJT3BzToKtZI7NgQssZje5o0zryOrhQvzQAg==}

  vscode-languageserver@9.0.1:
    resolution: {integrity: sha512-woByF3PDpkHFUreUa7Hos7+pUWdeWMXRd26+ZX2A8cFx6v/JPTtd4/uN0/jB6XQHYaOlHbio03NTHCqrgG5n7g==}
    hasBin: true

  vscode-uri@3.0.8:
    resolution: {integrity: sha512-AyFQ0EVmsOZOlAnxoFOGOq1SQDWAB7C6aqMGS23svWAllfOaxbuFvcT8D1i8z3Gyn8fraVeZNNmN6e9bxxXkKw==}

  webidl-conversions@3.0.1:
    resolution: {integrity: sha512-2JAn3z8AR6rjK8Sm8orRC0h/bcl/DqL7tRPdGZ4I1CjdF+EaMLmYxBHyXuKL849eucPFhvBoxMsflfOb8kxaeQ==}

  whatwg-url@5.0.0:
    resolution: {integrity: sha512-saE57nupxk6v3HY35+jzBwYa0rKSy0XR8JSxZPwgLr7ys0IBzhGviA1/TUGJLmSVqs8pb9AnvICXEuOHLprYTw==}

  which-boxed-primitive@1.1.1:
    resolution: {integrity: sha512-TbX3mj8n0odCBFVlY8AxkqcHASw3L60jIuF8jFP78az3C2YhmGvqbHBpAjTRH2/xqYunrJ9g1jSyjCjpoWzIAA==}
    engines: {node: '>= 0.4'}

  which-builtin-type@1.2.1:
    resolution: {integrity: sha512-6iBczoX+kDQ7a3+YJBnh3T+KZRxM/iYNPXicqk66/Qfm1b93iu+yOImkg0zHbj5LNOcNv1TEADiZ0xa34B4q6Q==}
    engines: {node: '>= 0.4'}

  which-collection@1.0.2:
    resolution: {integrity: sha512-K4jVyjnBdgvc86Y6BkaLZEN933SwYOuBFkdmBu9ZfkcAbdVbpITnDmjvZ/aQjRXQrv5EPkTnD1s39GiiqbngCw==}
    engines: {node: '>= 0.4'}

  which-typed-array@1.1.19:
    resolution: {integrity: sha512-rEvr90Bck4WZt9HHFC4DJMsjvu7x+r6bImz0/BrbWb7A2djJ8hnZMrWnHo9F8ssv0OMErasDhftrfROTyqSDrw==}
    engines: {node: '>= 0.4'}

  which@2.0.2:
    resolution: {integrity: sha512-BLI3Tl1TW3Pvl70l3yq3Y64i+awpwXqsGBYWkkqMtnbXgrMD+yj7rhW0kuEDxzJaYXGjEW5ogapKNMEKNMjibA==}
    engines: {node: '>= 8'}
    hasBin: true

  why-is-node-running@2.3.0:
    resolution: {integrity: sha512-hUrmaWBdVDcxvYqnyh09zunKzROWjbZTiNy8dBEjkS7ehEDQibXJ7XvlmtbwuTclUiIyN+CyXQD4Vmko8fNm8w==}
    engines: {node: '>=8'}
    hasBin: true

  wrap-ansi@7.0.0:
    resolution: {integrity: sha512-YVGIj2kamLSTxw6NsZjoBxfSwsn0ycdesmc4p+Q21c5zPuZ1pl+NfxVdxPtdHvmNVOQ6XSYG4AUtyt/Fi7D16Q==}
    engines: {node: '>=10'}

  wrap-ansi@8.1.0:
    resolution: {integrity: sha512-si7QWI6zUMq56bESFvagtmzMdGOtoxfR+Sez11Mobfc7tm+VkUckk9bW2UeffTGVUbOksxmSw0AA2gs8g71NCQ==}
    engines: {node: '>=12'}

  wrappy@1.0.2:
    resolution: {integrity: sha512-l4Sp/DRseor9wL6EvV2+TuQn63dMkPjZ/sp9XkghTEbV9KlPS1xUsZ3u7/IQO4wxtcFB4bgpQPRcR3QCvezPcQ==}

  ws@8.18.3:
    resolution: {integrity: sha512-PEIGCY5tSlUt50cqyMXfCzX+oOPqN0vuGqWzbcJ2xvnkzkq46oOpz7dQaTDBdfICb4N14+GARUDw2XV2N4tvzg==}
    engines: {node: '>=10.0.0'}
    peerDependencies:
      bufferutil: ^4.0.1
      utf-8-validate: '>=5.0.2'
    peerDependenciesMeta:
      bufferutil:
        optional: true
      utf-8-validate:
        optional: true

  y18n@5.0.8:
    resolution: {integrity: sha512-0pfFzegeDWJHJIAmTLRP2DwHjdF5s7jo9tuztdQxAhINCdvS+3nGINqPd00AphqJR/0LhANUS6/+7SCb98YOfA==}
    engines: {node: '>=10'}

  yallist@3.1.1:
    resolution: {integrity: sha512-a4UGQaWPH59mOXUYnAG2ewncQS4i4F43Tv3JoAM+s2VDAmS9NsK8GpDMLrCHPksFT7h3K6TOoUNn2pb7RoXx4g==}

  yaml@1.10.2:
    resolution: {integrity: sha512-r3vXyErRCYJ7wg28yvBY5VSoAF8ZvlcW9/BwUzEtUsjvX/DKs24dIkuwjtuprwJJHsbyUbLApepYTR1BN4uHrg==}
    engines: {node: '>= 6'}

  yaml@2.8.1:
    resolution: {integrity: sha512-lcYcMxX2PO9XMGvAJkJ3OsNMw+/7FKes7/hgerGUYWIoWu5j/+YQqcZr5JnPZWzOsEBgMbSbiSTn/dv/69Mkpw==}
    engines: {node: '>= 14.6'}
    hasBin: true

  yargs-parser@21.1.1:
    resolution: {integrity: sha512-tVpsJW7DdjecAiFpbIB1e3qxIQsE6NoPc5/eTdrbbIC4h0LVsWhnoa3g+m2HclBIujHzsxZ4VJVA+GUuc2/LBw==}
    engines: {node: '>=12'}

  yargs@17.7.2:
    resolution: {integrity: sha512-7dSzzRQ++CKnNI/krKnYRV7JKKPUXMEh61soaHKg9mrWEhzFWhFnxPxGl+69cD1Ou63C13NUPCnmIcrvqCuM6w==}
    engines: {node: '>=12'}

  yauzl@2.10.0:
    resolution: {integrity: sha512-p4a9I6X6nu6IhoGmBqAcbJy1mlC4j27vEPZX9F4L4/vZT3Lyq1VkFHw/V/PUcB9Buo+DG3iHkT0x3Qya58zc3g==}

  yocto-queue@0.1.0:
    resolution: {integrity: sha512-rVksvsnNCdJ/ohGc6xgPwyN8eheCxsiLM8mxuE/t/mOVqJewPuO1miLpTHQiRgTKCLexL4MeAFVagts7HmNZ2Q==}
    engines: {node: '>=10'}

  zod@3.23.8:
    resolution: {integrity: sha512-XBx9AXhXktjUqnepgTiE5flcKIYWi/rme0Eaj+5Y0lftuGBq+jyRu/md4WnuxqgP1ubdpNCsYEYPxrzVHD8d6g==}

  zod@3.25.76:
    resolution: {integrity: sha512-gzUt/qt81nXsFGKIFcC3YnfEAx5NkunCfnDlvuBSSFS02bcXu4Lmea0AFIUwbLWxWPx3d9p8S5QoaujKcNQxcQ==}

snapshots:

  '@alloc/quick-lru@5.2.0': {}

  '@antfu/install-pkg@1.1.0':
    dependencies:
      package-manager-detector: 1.3.0
      tinyexec: 1.0.1

  '@antfu/utils@9.2.0': {}

  '@apidevtools/json-schema-ref-parser@11.7.2':
    dependencies:
      '@jsdevtools/ono': 7.1.3
      '@types/json-schema': 7.0.15
      js-yaml: 4.1.0

  '@apidevtools/openapi-schemas@2.1.0': {}

  '@apidevtools/swagger-methods@3.0.2': {}

  '@apidevtools/swagger-parser@10.1.1(openapi-types@12.1.3)':
    dependencies:
      '@apidevtools/json-schema-ref-parser': 11.7.2
      '@apidevtools/openapi-schemas': 2.1.0
      '@apidevtools/swagger-methods': 3.0.2
      '@jsdevtools/ono': 7.1.3
      ajv: 8.17.1
      ajv-draft-04: 1.0.0(ajv@8.17.1)
      call-me-maybe: 1.0.2
      openapi-types: 12.1.3

  '@asyncapi/specs@6.10.0':
    dependencies:
      '@types/json-schema': 7.0.15

  '@babel/code-frame@7.27.1':
    dependencies:
      '@babel/helper-validator-identifier': 7.27.1
      js-tokens: 4.0.0
      picocolors: 1.1.1

  '@babel/compat-data@7.28.4': {}

  '@babel/core@7.28.4':
    dependencies:
      '@babel/code-frame': 7.27.1
      '@babel/generator': 7.28.3
      '@babel/helper-compilation-targets': 7.27.2
      '@babel/helper-module-transforms': 7.28.3(@babel/core@7.28.4)
      '@babel/helpers': 7.28.4
      '@babel/parser': 7.28.4
      '@babel/template': 7.27.2
      '@babel/traverse': 7.28.4
      '@babel/types': 7.28.4
      '@jridgewell/remapping': 2.3.5
      convert-source-map: 2.0.0
      debug: 4.4.1
      gensync: 1.0.0-beta.2
      json5: 2.2.3
      semver: 6.3.1
    transitivePeerDependencies:
      - supports-color

  '@babel/generator@7.28.3':
    dependencies:
      '@babel/parser': 7.28.4
      '@babel/types': 7.28.4
      '@jridgewell/gen-mapping': 0.3.13
      '@jridgewell/trace-mapping': 0.3.30
      jsesc: 3.1.0

  '@babel/helper-compilation-targets@7.27.2':
    dependencies:
      '@babel/compat-data': 7.28.4
      '@babel/helper-validator-option': 7.27.1
      browserslist: 4.25.4
      lru-cache: 5.1.1
      semver: 6.3.1

  '@babel/helper-globals@7.28.0': {}

  '@babel/helper-module-imports@7.27.1':
    dependencies:
      '@babel/traverse': 7.28.4
      '@babel/types': 7.28.4
    transitivePeerDependencies:
      - supports-color

  '@babel/helper-module-transforms@7.28.3(@babel/core@7.28.4)':
    dependencies:
      '@babel/core': 7.28.4
      '@babel/helper-module-imports': 7.27.1
      '@babel/helper-validator-identifier': 7.27.1
      '@babel/traverse': 7.28.4
    transitivePeerDependencies:
      - supports-color

  '@babel/helper-plugin-utils@7.27.1': {}

  '@babel/helper-string-parser@7.27.1': {}

  '@babel/helper-validator-identifier@7.27.1': {}

  '@babel/helper-validator-option@7.27.1': {}

  '@babel/helpers@7.28.4':
    dependencies:
      '@babel/template': 7.27.2
      '@babel/types': 7.28.4

  '@babel/parser@7.28.4':
    dependencies:
      '@babel/types': 7.28.4

  '@babel/plugin-transform-react-jsx-self@7.27.1(@babel/core@7.28.4)':
    dependencies:
      '@babel/core': 7.28.4
      '@babel/helper-plugin-utils': 7.27.1

  '@babel/plugin-transform-react-jsx-source@7.27.1(@babel/core@7.28.4)':
    dependencies:
      '@babel/core': 7.28.4
      '@babel/helper-plugin-utils': 7.27.1

  '@babel/template@7.27.2':
    dependencies:
      '@babel/code-frame': 7.27.1
      '@babel/parser': 7.28.4
      '@babel/types': 7.28.4

  '@babel/traverse@7.28.4':
    dependencies:
      '@babel/code-frame': 7.27.1
      '@babel/generator': 7.28.3
      '@babel/helper-globals': 7.28.0
      '@babel/parser': 7.28.4
      '@babel/template': 7.27.2
      '@babel/types': 7.28.4
      debug: 4.4.1
    transitivePeerDependencies:
      - supports-color

  '@babel/types@7.28.4':
    dependencies:
      '@babel/helper-string-parser': 7.27.1
      '@babel/helper-validator-identifier': 7.27.1

  '@biomejs/biome@2.2.4':
    optionalDependencies:
      '@biomejs/cli-darwin-arm64': 2.2.4
      '@biomejs/cli-darwin-x64': 2.2.4
      '@biomejs/cli-linux-arm64': 2.2.4
      '@biomejs/cli-linux-arm64-musl': 2.2.4
      '@biomejs/cli-linux-x64': 2.2.4
      '@biomejs/cli-linux-x64-musl': 2.2.4
      '@biomejs/cli-win32-arm64': 2.2.4
      '@biomejs/cli-win32-x64': 2.2.4

  '@biomejs/cli-darwin-arm64@2.2.4':
    optional: true

  '@biomejs/cli-darwin-x64@2.2.4':
    optional: true

  '@biomejs/cli-linux-arm64-musl@2.2.4':
    optional: true

  '@biomejs/cli-linux-arm64@2.2.4':
    optional: true

  '@biomejs/cli-linux-x64-musl@2.2.4':
    optional: true

  '@biomejs/cli-linux-x64@2.2.4':
    optional: true

  '@biomejs/cli-win32-arm64@2.2.4':
    optional: true

  '@biomejs/cli-win32-x64@2.2.4':
    optional: true

  '@braintree/sanitize-url@7.1.1': {}

  '@bundled-es-modules/deepmerge@4.3.1':
    dependencies:
      deepmerge: 4.3.1

  '@bundled-es-modules/glob@11.0.3':
    dependencies:
      buffer: 6.0.3
      events: 3.3.0
      glob: 11.0.3
      path: 0.12.7
      stream: 0.0.3
      string_decoder: 1.3.0
      url: 0.11.4

  '@bundled-es-modules/memfs@4.17.0':
    dependencies:
      assert: 2.1.0
      buffer: 6.0.3
      events: 3.3.0
      memfs: 4.38.2
      path: 0.12.7
      stream: 0.0.3
      util: 0.12.5

  '@chevrotain/cst-dts-gen@11.0.3':
    dependencies:
      '@chevrotain/gast': 11.0.3
      '@chevrotain/types': 11.0.3
      lodash-es: 4.17.21

  '@chevrotain/gast@11.0.3':
    dependencies:
      '@chevrotain/types': 11.0.3
      lodash-es: 4.17.21

  '@chevrotain/regexp-to-ast@11.0.3': {}

  '@chevrotain/types@11.0.3': {}

  '@chevrotain/utils@11.0.3': {}

  '@esbuild/aix-ppc64@0.25.9':
    optional: true

  '@esbuild/android-arm64@0.25.9':
    optional: true

  '@esbuild/android-arm@0.25.9':
    optional: true

  '@esbuild/android-x64@0.25.9':
    optional: true

  '@esbuild/darwin-arm64@0.25.9':
    optional: true

  '@esbuild/darwin-x64@0.25.9':
    optional: true

  '@esbuild/freebsd-arm64@0.25.9':
    optional: true

  '@esbuild/freebsd-x64@0.25.9':
    optional: true

  '@esbuild/linux-arm64@0.25.9':
    optional: true

  '@esbuild/linux-arm@0.25.9':
    optional: true

  '@esbuild/linux-ia32@0.25.9':
    optional: true

  '@esbuild/linux-loong64@0.25.9':
    optional: true

  '@esbuild/linux-mips64el@0.25.9':
    optional: true

  '@esbuild/linux-ppc64@0.25.9':
    optional: true

  '@esbuild/linux-riscv64@0.25.9':
    optional: true

  '@esbuild/linux-s390x@0.25.9':
    optional: true

  '@esbuild/linux-x64@0.25.9':
    optional: true

  '@esbuild/netbsd-arm64@0.25.9':
    optional: true

  '@esbuild/netbsd-x64@0.25.9':
    optional: true

  '@esbuild/openbsd-arm64@0.25.9':
    optional: true

  '@esbuild/openbsd-x64@0.25.9':
    optional: true

  '@esbuild/openharmony-arm64@0.25.9':
    optional: true

  '@esbuild/sunos-x64@0.25.9':
    optional: true

  '@esbuild/win32-arm64@0.25.9':
    optional: true

  '@esbuild/win32-ia32@0.25.9':
    optional: true

  '@esbuild/win32-x64@0.25.9':
    optional: true

  '@exodus/schemasafe@1.3.0': {}

  '@floating-ui/core@1.7.3':
    dependencies:
      '@floating-ui/utils': 0.2.10

  '@floating-ui/dom@1.7.4':
    dependencies:
      '@floating-ui/core': 1.7.3
      '@floating-ui/utils': 0.2.10

  '@floating-ui/react-dom@2.1.6(react-dom@19.1.1(react@19.1.1))(react@19.1.1)':
    dependencies:
      '@floating-ui/dom': 1.7.4
      react: 19.1.1
      react-dom: 19.1.1(react@19.1.1)

  '@floating-ui/react@0.26.28(react-dom@19.1.1(react@19.1.1))(react@19.1.1)':
    dependencies:
      '@floating-ui/react-dom': 2.1.6(react-dom@19.1.1(react@19.1.1))(react@19.1.1)
      '@floating-ui/utils': 0.2.10
      react: 19.1.1
      react-dom: 19.1.1(react@19.1.1)
      tabbable: 6.2.0

  '@floating-ui/react@0.27.16(react-dom@19.1.1(react@19.1.1))(react@19.1.1)':
    dependencies:
      '@floating-ui/react-dom': 2.1.6(react-dom@19.1.1(react@19.1.1))(react@19.1.1)
      '@floating-ui/utils': 0.2.10
      react: 19.1.1
      react-dom: 19.1.1(react@19.1.1)
      tabbable: 6.2.0

  '@floating-ui/utils@0.2.10': {}

  '@gerrit0/mini-shiki@3.12.2':
    dependencies:
      '@shikijs/engine-oniguruma': 3.12.2
      '@shikijs/langs': 3.12.2
      '@shikijs/themes': 3.12.2
      '@shikijs/types': 3.12.2
      '@shikijs/vscode-textmate': 10.0.2

  '@headlessui/react@2.2.7(react-dom@19.1.1(react@19.1.1))(react@19.1.1)':
    dependencies:
      '@floating-ui/react': 0.26.28(react-dom@19.1.1(react@19.1.1))(react@19.1.1)
      '@react-aria/focus': 3.21.1(react-dom@19.1.1(react@19.1.1))(react@19.1.1)
      '@react-aria/interactions': 3.25.5(react-dom@19.1.1(react@19.1.1))(react@19.1.1)
      '@tanstack/react-virtual': 3.13.12(react-dom@19.1.1(react@19.1.1))(react@19.1.1)
      react: 19.1.1
      react-dom: 19.1.1(react@19.1.1)
      use-sync-external-store: 1.5.0(react@19.1.1)

  '@headlessui/tailwindcss@0.2.2(tailwindcss@3.4.17)':
    dependencies:
      tailwindcss: 3.4.17

  '@ibm-cloud/openapi-ruleset-utilities@1.9.0': {}

  '@ibm-cloud/openapi-ruleset@1.32.1':
    dependencies:
      '@ibm-cloud/openapi-ruleset-utilities': 1.9.0
      '@stoplight/spectral-formats': 1.8.2
      '@stoplight/spectral-functions': 1.10.1
      '@stoplight/spectral-rulesets': 1.22.0
      chalk: 4.1.2
      inflected: 2.1.0
      jsonschema: 1.5.0
      lodash: 4.17.21
      loglevel: 1.9.2
      loglevel-plugin-prefix: 0.8.4
      minimatch: 6.2.0
      validator: 13.15.15
    transitivePeerDependencies:
      - encoding

  '@iconify/types@2.0.0': {}

  '@iconify/utils@3.0.1':
    dependencies:
      '@antfu/install-pkg': 1.1.0
      '@antfu/utils': 9.2.0
      '@iconify/types': 2.0.0
      debug: 4.4.1
      globals: 15.15.0
      kolorist: 1.8.0
      local-pkg: 1.1.2
      mlly: 1.8.0
    transitivePeerDependencies:
      - supports-color

  '@isaacs/balanced-match@4.0.1': {}

  '@isaacs/brace-expansion@5.0.0':
    dependencies:
      '@isaacs/balanced-match': 4.0.1

  '@isaacs/cliui@8.0.2':
    dependencies:
      string-width: 5.1.2
      string-width-cjs: string-width@4.2.3
      strip-ansi: 7.1.2
      strip-ansi-cjs: strip-ansi@6.0.1
      wrap-ansi: 8.1.0
      wrap-ansi-cjs: wrap-ansi@7.0.0

  '@jridgewell/gen-mapping@0.3.13':
    dependencies:
      '@jridgewell/sourcemap-codec': 1.5.5
      '@jridgewell/trace-mapping': 0.3.30

  '@jridgewell/remapping@2.3.5':
    dependencies:
      '@jridgewell/gen-mapping': 0.3.13
      '@jridgewell/trace-mapping': 0.3.30

  '@jridgewell/resolve-uri@3.1.2': {}

  '@jridgewell/sourcemap-codec@1.5.5': {}

  '@jridgewell/trace-mapping@0.3.30':
    dependencies:
      '@jridgewell/resolve-uri': 3.1.2
      '@jridgewell/sourcemap-codec': 1.5.5

  '@jsdevtools/ono@7.1.3': {}

  '@jsep-plugin/assignment@1.3.0(jsep@1.4.0)':
    dependencies:
      jsep: 1.4.0

  '@jsep-plugin/regex@1.0.4(jsep@1.4.0)':
    dependencies:
      jsep: 1.4.0

  '@jsep-plugin/ternary@1.1.4(jsep@1.4.0)':
    dependencies:
      jsep: 1.4.0

  '@jsonjoy.com/base64@1.1.2(tslib@2.8.1)':
    dependencies:
      tslib: 2.8.1

  '@jsonjoy.com/buffers@1.0.0(tslib@2.8.1)':
    dependencies:
      tslib: 2.8.1

  '@jsonjoy.com/codegen@1.0.0(tslib@2.8.1)':
    dependencies:
      tslib: 2.8.1

  '@jsonjoy.com/json-pack@1.11.0(tslib@2.8.1)':
    dependencies:
      '@jsonjoy.com/base64': 1.1.2(tslib@2.8.1)
      '@jsonjoy.com/buffers': 1.0.0(tslib@2.8.1)
      '@jsonjoy.com/codegen': 1.0.0(tslib@2.8.1)
      '@jsonjoy.com/json-pointer': 1.0.2(tslib@2.8.1)
      '@jsonjoy.com/util': 1.9.0(tslib@2.8.1)
      hyperdyperid: 1.2.0
      thingies: 2.5.0(tslib@2.8.1)
      tslib: 2.8.1

  '@jsonjoy.com/json-pointer@1.0.2(tslib@2.8.1)':
    dependencies:
      '@jsonjoy.com/codegen': 1.0.0(tslib@2.8.1)
      '@jsonjoy.com/util': 1.9.0(tslib@2.8.1)
      tslib: 2.8.1

  '@jsonjoy.com/util@1.9.0(tslib@2.8.1)':
    dependencies:
      '@jsonjoy.com/buffers': 1.0.0(tslib@2.8.1)
      '@jsonjoy.com/codegen': 1.0.0(tslib@2.8.1)
      tslib: 2.8.1

  '@mermaid-js/mermaid-cli@11.12.0(@babel/core@7.28.4)(@babel/template@7.27.2)(@types/react@18.3.24)(puppeteer@23.11.1(typescript@5.9.2))':
    dependencies:
      '@mermaid-js/mermaid-zenuml': 0.2.2(@babel/core@7.28.4)(@babel/template@7.27.2)(@types/react@18.3.24)(mermaid@11.11.0)
      chalk: 5.6.2
      commander: 14.0.0
      import-meta-resolve: 4.2.0
      mermaid: 11.11.0
      puppeteer: 23.11.1(typescript@5.9.2)
    transitivePeerDependencies:
      - '@babel/core'
      - '@babel/template'
      - '@types/react'
      - supports-color
      - ts-node

  '@mermaid-js/mermaid-zenuml@0.2.2(@babel/core@7.28.4)(@babel/template@7.27.2)(@types/react@18.3.24)(mermaid@11.11.0)':
    dependencies:
      '@zenuml/core': 3.40.1(@babel/core@7.28.4)(@babel/template@7.27.2)(@types/react@18.3.24)
      mermaid: 11.11.0
    transitivePeerDependencies:
      - '@babel/core'
      - '@babel/template'
      - '@types/react'
      - ts-node

  '@mermaid-js/parser@0.6.2':
    dependencies:
      langium: 3.3.1

  '@nodelib/fs.scandir@2.1.5':
    dependencies:
      '@nodelib/fs.stat': 2.0.5
      run-parallel: 1.2.0

  '@nodelib/fs.stat@2.0.5': {}

  '@nodelib/fs.walk@1.2.8':
    dependencies:
      '@nodelib/fs.scandir': 2.1.5
      fastq: 1.19.1

  '@orval/angular@7.11.2(openapi-types@12.1.3)':
    dependencies:
      '@orval/core': 7.11.2(openapi-types@12.1.3)
    transitivePeerDependencies:
      - encoding
      - openapi-types
      - supports-color

  '@orval/axios@7.11.2(openapi-types@12.1.3)':
    dependencies:
      '@orval/core': 7.11.2(openapi-types@12.1.3)
    transitivePeerDependencies:
      - encoding
      - openapi-types
      - supports-color

  '@orval/core@7.11.2(openapi-types@12.1.3)':
    dependencies:
      '@apidevtools/swagger-parser': 10.1.1(openapi-types@12.1.3)
      '@ibm-cloud/openapi-ruleset': 1.32.1
      acorn: 8.15.0
      ajv: 8.17.1
      chalk: 4.1.2
      compare-versions: 6.1.1
      debug: 4.4.1
      esbuild: 0.25.9
      esutils: 2.0.3
      fs-extra: 11.3.1
      globby: 11.1.0
      lodash.isempty: 4.4.0
      lodash.uniq: 4.5.0
      lodash.uniqby: 4.7.0
      lodash.uniqwith: 4.5.0
      micromatch: 4.0.8
      openapi3-ts: 4.4.0
      swagger2openapi: 7.0.8
    transitivePeerDependencies:
      - encoding
      - openapi-types
      - supports-color

  '@orval/fetch@7.11.2(openapi-types@12.1.3)':
    dependencies:
      '@orval/core': 7.11.2(openapi-types@12.1.3)
    transitivePeerDependencies:
      - encoding
      - openapi-types
      - supports-color

  '@orval/hono@7.11.2(openapi-types@12.1.3)':
    dependencies:
      '@orval/core': 7.11.2(openapi-types@12.1.3)
      '@orval/zod': 7.11.2(openapi-types@12.1.3)
      lodash.uniq: 4.5.0
    transitivePeerDependencies:
      - encoding
      - openapi-types
      - supports-color

  '@orval/mcp@7.11.2(openapi-types@12.1.3)':
    dependencies:
      '@orval/core': 7.11.2(openapi-types@12.1.3)
      '@orval/fetch': 7.11.2(openapi-types@12.1.3)
      '@orval/zod': 7.11.2(openapi-types@12.1.3)
    transitivePeerDependencies:
      - encoding
      - openapi-types
      - supports-color

  '@orval/mock@7.11.2(openapi-types@12.1.3)':
    dependencies:
      '@orval/core': 7.11.2(openapi-types@12.1.3)
      openapi3-ts: 4.2.2
    transitivePeerDependencies:
      - encoding
      - openapi-types
      - supports-color

  '@orval/query@7.11.2(openapi-types@12.1.3)':
    dependencies:
      '@orval/core': 7.11.2(openapi-types@12.1.3)
      '@orval/fetch': 7.11.2(openapi-types@12.1.3)
      lodash.omitby: 4.6.0
    transitivePeerDependencies:
      - encoding
      - openapi-types
      - supports-color

  '@orval/swr@7.11.2(openapi-types@12.1.3)':
    dependencies:
      '@orval/core': 7.11.2(openapi-types@12.1.3)
      '@orval/fetch': 7.11.2(openapi-types@12.1.3)
    transitivePeerDependencies:
      - encoding
      - openapi-types
      - supports-color

  '@orval/zod@7.11.2(openapi-types@12.1.3)':
    dependencies:
      '@orval/core': 7.11.2(openapi-types@12.1.3)
      lodash.uniq: 4.5.0
    transitivePeerDependencies:
      - encoding
      - openapi-types
      - supports-color

  '@pkgjs/parseargs@0.11.0':
    optional: true

  '@puppeteer/browsers@2.6.1':
    dependencies:
      debug: 4.4.1
      extract-zip: 2.0.1
      progress: 2.0.3
      proxy-agent: 6.5.0
      semver: 7.7.2
      tar-fs: 3.1.1
      unbzip2-stream: 1.4.3
      yargs: 17.7.2
    transitivePeerDependencies:
      - bare-buffer
      - react-native-b4a
      - supports-color

  '@react-aria/focus@3.21.1(react-dom@19.1.1(react@19.1.1))(react@19.1.1)':
    dependencies:
      '@react-aria/interactions': 3.25.5(react-dom@19.1.1(react@19.1.1))(react@19.1.1)
      '@react-aria/utils': 3.30.1(react-dom@19.1.1(react@19.1.1))(react@19.1.1)
      '@react-types/shared': 3.32.0(react@19.1.1)
      '@swc/helpers': 0.5.17
      clsx: 2.1.1
      react: 19.1.1
      react-dom: 19.1.1(react@19.1.1)

  '@react-aria/interactions@3.25.5(react-dom@19.1.1(react@19.1.1))(react@19.1.1)':
    dependencies:
      '@react-aria/ssr': 3.9.10(react@19.1.1)
      '@react-aria/utils': 3.30.1(react-dom@19.1.1(react@19.1.1))(react@19.1.1)
      '@react-stately/flags': 3.1.2
      '@react-types/shared': 3.32.0(react@19.1.1)
      '@swc/helpers': 0.5.17
      react: 19.1.1
      react-dom: 19.1.1(react@19.1.1)

  '@react-aria/ssr@3.9.10(react@19.1.1)':
    dependencies:
      '@swc/helpers': 0.5.17
      react: 19.1.1

  '@react-aria/utils@3.30.1(react-dom@19.1.1(react@19.1.1))(react@19.1.1)':
    dependencies:
      '@react-aria/ssr': 3.9.10(react@19.1.1)
      '@react-stately/flags': 3.1.2
      '@react-stately/utils': 3.10.8(react@19.1.1)
      '@react-types/shared': 3.32.0(react@19.1.1)
      '@swc/helpers': 0.5.17
      clsx: 2.1.1
      react: 19.1.1
      react-dom: 19.1.1(react@19.1.1)

  '@react-stately/flags@3.1.2':
    dependencies:
      '@swc/helpers': 0.5.17

  '@react-stately/utils@3.10.8(react@19.1.1)':
    dependencies:
      '@swc/helpers': 0.5.17
      react: 19.1.1

  '@react-types/shared@3.32.0(react@19.1.1)':
    dependencies:
      react: 19.1.1

  '@rolldown/pluginutils@1.0.0-beta.27': {}

  '@rollup/rollup-android-arm-eabi@4.50.1':
    optional: true

  '@rollup/rollup-android-arm64@4.50.1':
    optional: true

  '@rollup/rollup-darwin-arm64@4.50.1':
    optional: true

  '@rollup/rollup-darwin-x64@4.50.1':
    optional: true

  '@rollup/rollup-freebsd-arm64@4.50.1':
    optional: true

  '@rollup/rollup-freebsd-x64@4.50.1':
    optional: true

  '@rollup/rollup-linux-arm-gnueabihf@4.50.1':
    optional: true

  '@rollup/rollup-linux-arm-musleabihf@4.50.1':
    optional: true

  '@rollup/rollup-linux-arm64-gnu@4.50.1':
    optional: true

  '@rollup/rollup-linux-arm64-musl@4.50.1':
    optional: true

  '@rollup/rollup-linux-loongarch64-gnu@4.50.1':
    optional: true

  '@rollup/rollup-linux-ppc64-gnu@4.50.1':
    optional: true

  '@rollup/rollup-linux-riscv64-gnu@4.50.1':
    optional: true

  '@rollup/rollup-linux-riscv64-musl@4.50.1':
    optional: true

  '@rollup/rollup-linux-s390x-gnu@4.50.1':
    optional: true

  '@rollup/rollup-linux-x64-gnu@4.50.1':
    optional: true

  '@rollup/rollup-linux-x64-musl@4.50.1':
    optional: true

  '@rollup/rollup-openharmony-arm64@4.50.1':
    optional: true

  '@rollup/rollup-win32-arm64-msvc@4.50.1':
    optional: true

  '@rollup/rollup-win32-ia32-msvc@4.50.1':
    optional: true

  '@rollup/rollup-win32-x64-msvc@4.50.1':
    optional: true

  '@shikijs/engine-oniguruma@3.12.2':
    dependencies:
      '@shikijs/types': 3.12.2
      '@shikijs/vscode-textmate': 10.0.2

  '@shikijs/langs@3.12.2':
    dependencies:
      '@shikijs/types': 3.12.2

  '@shikijs/themes@3.12.2':
    dependencies:
      '@shikijs/types': 3.12.2

  '@shikijs/types@3.12.2':
    dependencies:
      '@shikijs/vscode-textmate': 10.0.2
      '@types/hast': 3.0.4

  '@shikijs/vscode-textmate@10.0.2': {}

  '@stoplight/better-ajv-errors@1.0.3(ajv@8.17.1)':
    dependencies:
      ajv: 8.17.1
      jsonpointer: 5.0.1
      leven: 3.1.0

  '@stoplight/json-ref-readers@1.2.2':
    dependencies:
      node-fetch: 2.7.0
      tslib: 1.14.1
    transitivePeerDependencies:
      - encoding

  '@stoplight/json-ref-resolver@3.1.6':
    dependencies:
      '@stoplight/json': 3.21.7
      '@stoplight/path': 1.3.2
      '@stoplight/types': 13.20.0
      '@types/urijs': 1.19.25
      dependency-graph: 0.11.0
      fast-memoize: 2.5.2
      immer: 9.0.21
      lodash: 4.17.21
      tslib: 2.8.1
      urijs: 1.19.11

  '@stoplight/json@3.21.7':
    dependencies:
      '@stoplight/ordered-object-literal': 1.0.5
      '@stoplight/path': 1.3.2
      '@stoplight/types': 13.20.0
      jsonc-parser: 2.2.1
      lodash: 4.17.21
      safe-stable-stringify: 1.1.1

  '@stoplight/ordered-object-literal@1.0.5': {}

  '@stoplight/path@1.3.2': {}

  '@stoplight/spectral-core@1.20.0':
    dependencies:
      '@stoplight/better-ajv-errors': 1.0.3(ajv@8.17.1)
      '@stoplight/json': 3.21.7
      '@stoplight/path': 1.3.2
      '@stoplight/spectral-parsers': 1.0.5
      '@stoplight/spectral-ref-resolver': 1.0.5
      '@stoplight/spectral-runtime': 1.1.4
      '@stoplight/types': 13.6.0
      '@types/es-aggregate-error': 1.0.6
      '@types/json-schema': 7.0.15
      ajv: 8.17.1
      ajv-errors: 3.0.0(ajv@8.17.1)
      ajv-formats: 2.1.1(ajv@8.17.1)
      es-aggregate-error: 1.0.14
      jsonpath-plus: 10.3.0
      lodash: 4.17.21
      lodash.topath: 4.5.2
      minimatch: 3.1.2
      nimma: 0.2.3
      pony-cause: 1.1.1
      simple-eval: 1.0.1
      tslib: 2.8.1
    transitivePeerDependencies:
      - encoding

  '@stoplight/spectral-formats@1.8.2':
    dependencies:
      '@stoplight/json': 3.21.7
      '@stoplight/spectral-core': 1.20.0
      '@types/json-schema': 7.0.15
      tslib: 2.8.1
    transitivePeerDependencies:
      - encoding

  '@stoplight/spectral-functions@1.10.1':
    dependencies:
      '@stoplight/better-ajv-errors': 1.0.3(ajv@8.17.1)
      '@stoplight/json': 3.21.7
      '@stoplight/spectral-core': 1.20.0
      '@stoplight/spectral-formats': 1.8.2
      '@stoplight/spectral-runtime': 1.1.4
      ajv: 8.17.1
      ajv-draft-04: 1.0.0(ajv@8.17.1)
      ajv-errors: 3.0.0(ajv@8.17.1)
      ajv-formats: 2.1.1(ajv@8.17.1)
      lodash: 4.17.21
      tslib: 2.8.1
    transitivePeerDependencies:
      - encoding

  '@stoplight/spectral-parsers@1.0.5':
    dependencies:
      '@stoplight/json': 3.21.7
      '@stoplight/types': 14.1.1
      '@stoplight/yaml': 4.3.0
      tslib: 2.8.1

  '@stoplight/spectral-ref-resolver@1.0.5':
    dependencies:
      '@stoplight/json-ref-readers': 1.2.2
      '@stoplight/json-ref-resolver': 3.1.6
      '@stoplight/spectral-runtime': 1.1.4
      dependency-graph: 0.11.0
      tslib: 2.8.1
    transitivePeerDependencies:
      - encoding

  '@stoplight/spectral-rulesets@1.22.0':
    dependencies:
      '@asyncapi/specs': 6.10.0
      '@stoplight/better-ajv-errors': 1.0.3(ajv@8.17.1)
      '@stoplight/json': 3.21.7
      '@stoplight/spectral-core': 1.20.0
      '@stoplight/spectral-formats': 1.8.2
      '@stoplight/spectral-functions': 1.10.1
      '@stoplight/spectral-runtime': 1.1.4
      '@stoplight/types': 13.20.0
      '@types/json-schema': 7.0.15
      ajv: 8.17.1
      ajv-formats: 2.1.1(ajv@8.17.1)
      json-schema-traverse: 1.0.0
      leven: 3.1.0
      lodash: 4.17.21
      tslib: 2.8.1
    transitivePeerDependencies:
      - encoding

  '@stoplight/spectral-runtime@1.1.4':
    dependencies:
      '@stoplight/json': 3.21.7
      '@stoplight/path': 1.3.2
      '@stoplight/types': 13.20.0
      abort-controller: 3.0.0
      lodash: 4.17.21
      node-fetch: 2.7.0
      tslib: 2.8.1
    transitivePeerDependencies:
      - encoding

  '@stoplight/types@13.20.0':
    dependencies:
      '@types/json-schema': 7.0.15
      utility-types: 3.11.0

  '@stoplight/types@13.6.0':
    dependencies:
      '@types/json-schema': 7.0.15
      utility-types: 3.11.0

  '@stoplight/types@14.1.1':
    dependencies:
      '@types/json-schema': 7.0.15
      utility-types: 3.11.0

  '@stoplight/yaml-ast-parser@0.0.50': {}

  '@stoplight/yaml@4.3.0':
    dependencies:
      '@stoplight/ordered-object-literal': 1.0.5
      '@stoplight/types': 14.1.1
      '@stoplight/yaml-ast-parser': 0.0.50
      tslib: 2.8.1

  '@swc/helpers@0.5.17':
    dependencies:
      tslib: 2.8.1

  '@tanstack/query-core@5.87.4': {}

  '@tanstack/react-query@5.87.4(react@19.1.1)':
    dependencies:
      '@tanstack/query-core': 5.87.4
      react: 19.1.1

  '@tanstack/react-virtual@3.13.12(react-dom@19.1.1(react@19.1.1))(react@19.1.1)':
    dependencies:
      '@tanstack/virtual-core': 3.13.12
      react: 19.1.1
      react-dom: 19.1.1(react@19.1.1)

  '@tanstack/virtual-core@3.13.12': {}

  '@tootallnate/quickjs-emscripten@0.23.0': {}

  '@types/babel__core@7.20.5':
    dependencies:
      '@babel/parser': 7.28.4
      '@babel/types': 7.28.4
      '@types/babel__generator': 7.27.0
      '@types/babel__template': 7.4.4
      '@types/babel__traverse': 7.28.0

  '@types/babel__generator@7.27.0':
    dependencies:
      '@babel/types': 7.28.4

  '@types/babel__template@7.4.4':
    dependencies:
      '@babel/parser': 7.28.4
      '@babel/types': 7.28.4

  '@types/babel__traverse@7.28.0':
    dependencies:
      '@babel/types': 7.28.4

  '@types/chai@5.2.2':
    dependencies:
      '@types/deep-eql': 4.0.2

  '@types/d3-array@3.2.1': {}

  '@types/d3-axis@3.0.6':
    dependencies:
      '@types/d3-selection': 3.0.11

  '@types/d3-brush@3.0.6':
    dependencies:
      '@types/d3-selection': 3.0.11

  '@types/d3-chord@3.0.6': {}

  '@types/d3-color@3.1.3': {}

  '@types/d3-contour@3.0.6':
    dependencies:
      '@types/d3-array': 3.2.1
      '@types/geojson': 7946.0.16

  '@types/d3-delaunay@6.0.4': {}

  '@types/d3-dispatch@3.0.7': {}

  '@types/d3-drag@3.0.7':
    dependencies:
      '@types/d3-selection': 3.0.11

  '@types/d3-dsv@3.0.7': {}

  '@types/d3-ease@3.0.2': {}

  '@types/d3-fetch@3.0.7':
    dependencies:
      '@types/d3-dsv': 3.0.7

  '@types/d3-force@3.0.10': {}

  '@types/d3-format@3.0.4': {}

  '@types/d3-geo@3.1.0':
    dependencies:
      '@types/geojson': 7946.0.16

  '@types/d3-hierarchy@3.1.7': {}

  '@types/d3-interpolate@3.0.4':
    dependencies:
      '@types/d3-color': 3.1.3

  '@types/d3-path@3.1.1': {}

  '@types/d3-polygon@3.0.2': {}

  '@types/d3-quadtree@3.0.6': {}

  '@types/d3-random@3.0.3': {}

  '@types/d3-scale-chromatic@3.1.0': {}

  '@types/d3-scale@4.0.9':
    dependencies:
      '@types/d3-time': 3.0.4

  '@types/d3-selection@3.0.11': {}

  '@types/d3-shape@3.1.7':
    dependencies:
      '@types/d3-path': 3.1.1

  '@types/d3-time-format@4.0.3': {}

  '@types/d3-time@3.0.4': {}

  '@types/d3-timer@3.0.2': {}

  '@types/d3-transition@3.0.9':
    dependencies:
      '@types/d3-selection': 3.0.11

  '@types/d3-zoom@3.0.8':
    dependencies:
      '@types/d3-interpolate': 3.0.4
      '@types/d3-selection': 3.0.11

  '@types/d3@7.4.3':
    dependencies:
      '@types/d3-array': 3.2.1
      '@types/d3-axis': 3.0.6
      '@types/d3-brush': 3.0.6
      '@types/d3-chord': 3.0.6
      '@types/d3-color': 3.1.3
      '@types/d3-contour': 3.0.6
      '@types/d3-delaunay': 6.0.4
      '@types/d3-dispatch': 3.0.7
      '@types/d3-drag': 3.0.7
      '@types/d3-dsv': 3.0.7
      '@types/d3-ease': 3.0.2
      '@types/d3-fetch': 3.0.7
      '@types/d3-force': 3.0.10
      '@types/d3-format': 3.0.4
      '@types/d3-geo': 3.1.0
      '@types/d3-hierarchy': 3.1.7
      '@types/d3-interpolate': 3.0.4
      '@types/d3-path': 3.1.1
      '@types/d3-polygon': 3.0.2
      '@types/d3-quadtree': 3.0.6
      '@types/d3-random': 3.0.3
      '@types/d3-scale': 4.0.9
      '@types/d3-scale-chromatic': 3.1.0
      '@types/d3-selection': 3.0.11
      '@types/d3-shape': 3.1.7
      '@types/d3-time': 3.0.4
      '@types/d3-time-format': 4.0.3
      '@types/d3-timer': 3.0.2
      '@types/d3-transition': 3.0.9
      '@types/d3-zoom': 3.0.8

  '@types/debug@4.1.12':
    dependencies:
      '@types/ms': 2.1.0

  '@types/deep-eql@4.0.2': {}

  '@types/es-aggregate-error@1.0.6':
    dependencies:
      '@types/node': 20.19.13

  '@types/estree@1.0.8': {}

  '@types/geojson@7946.0.16': {}

  '@types/hast@3.0.4':
    dependencies:
      '@types/unist': 2.0.11

  '@types/json-schema@7.0.15': {}

  '@types/katex@0.16.7': {}

  '@types/ms@2.1.0': {}

  '@types/node@20.19.13':
    dependencies:
      undici-types: 6.21.0

  '@types/node@24.3.1':
    dependencies:
      undici-types: 7.10.0
    optional: true

  '@types/prop-types@15.7.15': {}

  '@types/react-dom@18.3.7(@types/react@18.3.24)':
    dependencies:
      '@types/react': 18.3.24

  '@types/react@18.3.24':
    dependencies:
      '@types/prop-types': 15.7.15
      csstype: 3.1.3

  '@types/trusted-types@2.0.7':
    optional: true

  '@types/unist@2.0.11': {}

  '@types/urijs@1.19.25': {}

  '@types/yauzl@2.10.3':
    dependencies:
      '@types/node': 20.19.13
    optional: true

  '@vitejs/plugin-react@4.7.0(vite@7.1.9(@types/node@20.19.13)(jiti@1.21.7)(yaml@2.8.1))':
    dependencies:
      '@babel/core': 7.28.4
      '@babel/plugin-transform-react-jsx-self': 7.27.1(@babel/core@7.28.4)
      '@babel/plugin-transform-react-jsx-source': 7.27.1(@babel/core@7.28.4)
      '@rolldown/pluginutils': 1.0.0-beta.27
      '@types/babel__core': 7.20.5
      react-refresh: 0.17.0
      vite: 7.1.9(@types/node@20.19.13)(jiti@1.21.7)(yaml@2.8.1)
    transitivePeerDependencies:
      - supports-color

  '@vitest/expect@3.2.4':
    dependencies:
      '@types/chai': 5.2.2
      '@vitest/spy': 3.2.4
      '@vitest/utils': 3.2.4
      chai: 5.3.3
      tinyrainbow: 2.0.0

  '@vitest/mocker@3.2.4(vite@7.1.9(@types/node@20.19.13)(jiti@1.21.7)(yaml@2.8.1))':
    dependencies:
      '@vitest/spy': 3.2.4
      estree-walker: 3.0.3
      magic-string: 0.30.19
    optionalDependencies:
      vite: 7.1.9(@types/node@20.19.13)(jiti@1.21.7)(yaml@2.8.1)

  '@vitest/pretty-format@3.2.4':
    dependencies:
      tinyrainbow: 2.0.0

  '@vitest/runner@3.2.4':
    dependencies:
      '@vitest/utils': 3.2.4
      pathe: 2.0.3
      strip-literal: 3.1.0

  '@vitest/snapshot@3.2.4':
    dependencies:
      '@vitest/pretty-format': 3.2.4
      magic-string: 0.30.19
      pathe: 2.0.3

  '@vitest/spy@3.2.4':
    dependencies:
      tinyspy: 4.0.4

  '@vitest/utils@3.2.4':
    dependencies:
      '@vitest/pretty-format': 3.2.4
      loupe: 3.2.1
      tinyrainbow: 2.0.0

  '@zenuml/core@3.40.1(@babel/core@7.28.4)(@babel/template@7.27.2)(@types/react@18.3.24)':
    dependencies:
      '@floating-ui/react': 0.27.16(react-dom@19.1.1(react@19.1.1))(react@19.1.1)
      '@headlessui/react': 2.2.7(react-dom@19.1.1(react@19.1.1))(react@19.1.1)
      '@headlessui/tailwindcss': 0.2.2(tailwindcss@3.4.17)
      antlr4: 4.11.0
      class-variance-authority: 0.7.1
      clsx: 2.1.1
      color-string: 2.1.0
      dompurify: 3.2.6
      highlight.js: 10.7.3
      html-to-image: 1.11.13
      immer: 10.1.3
      jotai: 2.14.0(@babel/core@7.28.4)(@babel/template@7.27.2)(@types/react@18.3.24)(react@19.1.1)
      lodash: 4.17.21
      marked: 4.3.0
      pako: 2.1.0
      pino: 9.13.1
      radash: 12.1.1
      ramda: 0.28.0
      react: 19.1.1
      react-dom: 19.1.1(react@19.1.1)
      tailwind-merge: 3.3.1
      tailwindcss: 3.4.17
    transitivePeerDependencies:
      - '@babel/core'
      - '@babel/template'
      - '@types/react'
      - ts-node

  '@zip.js/zip.js@2.8.1': {}

  abort-controller@3.0.0:
    dependencies:
      event-target-shim: 5.0.1

  acorn@8.15.0: {}

  agent-base@7.1.4: {}

  ajv-draft-04@1.0.0(ajv@8.17.1):
    optionalDependencies:
      ajv: 8.17.1

  ajv-errors@3.0.0(ajv@8.17.1):
    dependencies:
      ajv: 8.17.1

  ajv-formats@2.1.1(ajv@8.17.1):
    optionalDependencies:
      ajv: 8.17.1

  ajv-formats@3.0.1(ajv@8.17.1):
    optionalDependencies:
      ajv: 8.17.1

  ajv@8.17.1:
    dependencies:
      fast-deep-equal: 3.1.3
      fast-uri: 3.1.0
      json-schema-traverse: 1.0.0
      require-from-string: 2.0.2

  ansi-colors@4.1.3: {}

  ansi-regex@5.0.1: {}

  ansi-regex@6.2.2: {}

  ansi-styles@4.3.0:
    dependencies:
      color-convert: 2.0.1

  ansi-styles@6.2.3: {}

  antlr4@4.11.0: {}

  any-promise@1.3.0: {}

  anymatch@3.1.3:
    dependencies:
      normalize-path: 3.0.0
      picomatch: 2.3.1

  arg@5.0.2: {}

  argparse@2.0.1: {}

  array-buffer-byte-length@1.0.2:
    dependencies:
      call-bound: 1.0.4
      is-array-buffer: 3.0.5

  array-union@2.1.0: {}

  arraybuffer.prototype.slice@1.0.4:
    dependencies:
      array-buffer-byte-length: 1.0.2
      call-bind: 1.0.8
      define-properties: 1.2.1
      es-abstract: 1.24.0
      es-errors: 1.3.0
      get-intrinsic: 1.3.0
      is-array-buffer: 3.0.5

  assert@2.1.0:
    dependencies:
      call-bind: 1.0.8
      is-nan: 1.3.2
      object-is: 1.1.6
      object.assign: 4.1.7
      util: 0.12.5

<<<<<<< HEAD
  assertion-error@2.0.1: {}
=======
  ast-types@0.13.4:
    dependencies:
      tslib: 2.8.1
>>>>>>> b8a7112a

  astring@1.9.0: {}

  async-function@1.0.0: {}

  atomic-sleep@1.0.0: {}

  available-typed-arrays@1.0.7:
    dependencies:
      possible-typed-array-names: 1.1.0

  b4a@1.7.3: {}

  balanced-match@1.0.2: {}

  bare-events@2.7.0: {}

  bare-fs@4.4.5:
    dependencies:
      bare-events: 2.7.0
      bare-path: 3.0.0
      bare-stream: 2.7.0(bare-events@2.7.0)
      bare-url: 2.2.2
      fast-fifo: 1.3.2
    transitivePeerDependencies:
      - react-native-b4a
    optional: true

  bare-os@3.6.2:
    optional: true

  bare-path@3.0.0:
    dependencies:
      bare-os: 3.6.2
    optional: true

  bare-stream@2.7.0(bare-events@2.7.0):
    dependencies:
      streamx: 2.23.0
    optionalDependencies:
      bare-events: 2.7.0
    transitivePeerDependencies:
      - react-native-b4a
    optional: true

  bare-url@2.2.2:
    dependencies:
      bare-path: 3.0.0
    optional: true

  base64-js@1.5.1: {}

  basic-ftp@5.0.5: {}

  binary-extensions@2.3.0: {}

  brace-expansion@1.1.12:
    dependencies:
      balanced-match: 1.0.2
      concat-map: 0.0.1

  brace-expansion@2.0.2:
    dependencies:
      balanced-match: 1.0.2

  braces@3.0.3:
    dependencies:
      fill-range: 7.1.1

  browserslist@4.25.4:
    dependencies:
      caniuse-lite: 1.0.30001741
      electron-to-chromium: 1.5.215
      node-releases: 2.0.20
      update-browserslist-db: 1.1.3(browserslist@4.25.4)

  buffer-crc32@0.2.13: {}

  buffer@5.7.1:
    dependencies:
      base64-js: 1.5.1
      ieee754: 1.2.1

  buffer@6.0.3:
    dependencies:
      base64-js: 1.5.1
      ieee754: 1.2.1

  cac@6.7.14: {}

  call-bind-apply-helpers@1.0.2:
    dependencies:
      es-errors: 1.3.0
      function-bind: 1.1.2

  call-bind@1.0.8:
    dependencies:
      call-bind-apply-helpers: 1.0.2
      es-define-property: 1.0.1
      get-intrinsic: 1.3.0
      set-function-length: 1.2.2

  call-bound@1.0.4:
    dependencies:
      call-bind-apply-helpers: 1.0.2
      get-intrinsic: 1.3.0

  call-me-maybe@1.0.2: {}

  callsites@3.1.0: {}

  camelcase-css@2.0.1: {}

  caniuse-lite@1.0.30001741: {}

  chai@5.3.3:
    dependencies:
      assertion-error: 2.0.1
      check-error: 2.1.1
      deep-eql: 5.0.2
      loupe: 3.2.1
      pathval: 2.0.1

  chalk@4.1.2:
    dependencies:
      ansi-styles: 4.3.0
      supports-color: 7.2.0

  chalk@5.6.2: {}

  change-case@5.4.4: {}

  character-entities-legacy@3.0.0: {}

  character-entities@2.0.2: {}

  character-reference-invalid@2.0.1: {}

  check-error@2.1.1: {}

  chevrotain-allstar@0.3.1(chevrotain@11.0.3):
    dependencies:
      chevrotain: 11.0.3
      lodash-es: 4.17.21

  chevrotain@11.0.3:
    dependencies:
      '@chevrotain/cst-dts-gen': 11.0.3
      '@chevrotain/gast': 11.0.3
      '@chevrotain/regexp-to-ast': 11.0.3
      '@chevrotain/types': 11.0.3
      '@chevrotain/utils': 11.0.3
      lodash-es: 4.17.21

  chokidar@3.6.0:
    dependencies:
      anymatch: 3.1.3
      braces: 3.0.3
      glob-parent: 5.1.2
      is-binary-path: 2.1.0
      is-glob: 4.0.3
      normalize-path: 3.0.0
      readdirp: 3.6.0
    optionalDependencies:
      fsevents: 2.3.3

  chokidar@4.0.3:
    dependencies:
      readdirp: 4.1.2

  chromium-bidi@0.11.0(devtools-protocol@0.0.1367902):
    dependencies:
      devtools-protocol: 0.0.1367902
      mitt: 3.0.1
      zod: 3.23.8

  class-variance-authority@0.7.1:
    dependencies:
      clsx: 2.1.1

  cliui@8.0.1:
    dependencies:
      string-width: 4.2.3
      strip-ansi: 6.0.1
      wrap-ansi: 7.0.0

  clsx@2.1.1: {}

  color-convert@2.0.1:
    dependencies:
      color-name: 1.1.4

  color-convert@3.1.0:
    dependencies:
      color-name: 2.0.0

  color-name@1.1.4: {}

  color-name@2.0.0: {}

  color-string@2.1.0:
    dependencies:
      color-name: 2.0.0

  color@5.0.0:
    dependencies:
      color-convert: 3.1.0
      color-string: 2.1.0

  commander@12.1.0: {}

  commander@13.1.0: {}

  commander@14.0.0: {}

  commander@4.1.1: {}

  commander@7.2.0: {}

  commander@8.3.0: {}

  compare-versions@6.1.1: {}

  component-emitter@2.0.0: {}

  concat-map@0.0.1: {}

  confbox@0.1.8: {}

  confbox@0.2.2: {}

  convert-source-map@2.0.0: {}

  cose-base@1.0.3:
    dependencies:
      layout-base: 1.0.2

  cose-base@2.2.0:
    dependencies:
      layout-base: 2.0.1

  cosmiconfig@9.0.0(typescript@5.9.2):
    dependencies:
      env-paths: 2.2.1
      import-fresh: 3.3.1
      js-yaml: 4.1.0
      parse-json: 5.2.0
    optionalDependencies:
      typescript: 5.9.2

  cross-spawn@7.0.6:
    dependencies:
      path-key: 3.1.1
      shebang-command: 2.0.0
      which: 2.0.2

  css-selector-tokenizer@0.8.0:
    dependencies:
      cssesc: 3.0.0
      fastparse: 1.1.2

  cssesc@3.0.0: {}

  csstype@3.1.3: {}

  culori@3.3.0: {}

  cytoscape-cose-bilkent@4.1.0(cytoscape@3.33.1):
    dependencies:
      cose-base: 1.0.3
      cytoscape: 3.33.1

  cytoscape-fcose@2.2.0(cytoscape@3.33.1):
    dependencies:
      cose-base: 2.2.0
      cytoscape: 3.33.1

  cytoscape@3.33.1: {}

  d3-array@2.12.1:
    dependencies:
      internmap: 1.0.1

  d3-array@3.2.4:
    dependencies:
      internmap: 2.0.3

  d3-axis@3.0.0: {}

  d3-brush@3.0.0:
    dependencies:
      d3-dispatch: 3.0.1
      d3-drag: 3.0.0
      d3-interpolate: 3.0.1
      d3-selection: 3.0.0
      d3-transition: 3.0.1(d3-selection@3.0.0)

  d3-chord@3.0.1:
    dependencies:
      d3-path: 3.1.0

  d3-color@3.1.0: {}

  d3-contour@4.0.2:
    dependencies:
      d3-array: 3.2.4

  d3-delaunay@6.0.4:
    dependencies:
      delaunator: 5.0.1

  d3-dispatch@3.0.1: {}

  d3-drag@3.0.0:
    dependencies:
      d3-dispatch: 3.0.1
      d3-selection: 3.0.0

  d3-dsv@3.0.1:
    dependencies:
      commander: 7.2.0
      iconv-lite: 0.6.3
      rw: 1.3.3

  d3-ease@3.0.1: {}

  d3-fetch@3.0.1:
    dependencies:
      d3-dsv: 3.0.1

  d3-force@3.0.0:
    dependencies:
      d3-dispatch: 3.0.1
      d3-quadtree: 3.0.1
      d3-timer: 3.0.1

  d3-format@3.1.0: {}

  d3-geo@3.1.1:
    dependencies:
      d3-array: 3.2.4

  d3-hierarchy@3.1.2: {}

  d3-interpolate@3.0.1:
    dependencies:
      d3-color: 3.1.0

  d3-path@1.0.9: {}

  d3-path@3.1.0: {}

  d3-polygon@3.0.1: {}

  d3-quadtree@3.0.1: {}

  d3-random@3.0.1: {}

  d3-sankey@0.12.3:
    dependencies:
      d3-array: 2.12.1
      d3-shape: 1.3.7

  d3-scale-chromatic@3.1.0:
    dependencies:
      d3-color: 3.1.0
      d3-interpolate: 3.0.1

  d3-scale@4.0.2:
    dependencies:
      d3-array: 3.2.4
      d3-format: 3.1.0
      d3-interpolate: 3.0.1
      d3-time: 3.1.0
      d3-time-format: 4.1.0

  d3-selection@3.0.0: {}

  d3-shape@1.3.7:
    dependencies:
      d3-path: 1.0.9

  d3-shape@3.2.0:
    dependencies:
      d3-path: 3.1.0

  d3-time-format@4.1.0:
    dependencies:
      d3-time: 3.1.0

  d3-time@3.1.0:
    dependencies:
      d3-array: 3.2.4

  d3-timer@3.0.1: {}

  d3-transition@3.0.1(d3-selection@3.0.0):
    dependencies:
      d3-color: 3.1.0
      d3-dispatch: 3.0.1
      d3-ease: 3.0.1
      d3-interpolate: 3.0.1
      d3-selection: 3.0.0
      d3-timer: 3.0.1

  d3-zoom@3.0.0:
    dependencies:
      d3-dispatch: 3.0.1
      d3-drag: 3.0.0
      d3-interpolate: 3.0.1
      d3-selection: 3.0.0
      d3-transition: 3.0.1(d3-selection@3.0.0)

  d3@7.9.0:
    dependencies:
      d3-array: 3.2.4
      d3-axis: 3.0.0
      d3-brush: 3.0.0
      d3-chord: 3.0.1
      d3-color: 3.1.0
      d3-contour: 4.0.2
      d3-delaunay: 6.0.4
      d3-dispatch: 3.0.1
      d3-drag: 3.0.0
      d3-dsv: 3.0.1
      d3-ease: 3.0.1
      d3-fetch: 3.0.1
      d3-force: 3.0.0
      d3-format: 3.1.0
      d3-geo: 3.1.1
      d3-hierarchy: 3.1.2
      d3-interpolate: 3.0.1
      d3-path: 3.1.0
      d3-polygon: 3.0.1
      d3-quadtree: 3.0.1
      d3-random: 3.0.1
      d3-scale: 4.0.2
      d3-scale-chromatic: 3.1.0
      d3-selection: 3.0.0
      d3-shape: 3.2.0
      d3-time: 3.1.0
      d3-time-format: 4.1.0
      d3-timer: 3.0.1
      d3-transition: 3.0.1(d3-selection@3.0.0)
      d3-zoom: 3.0.0

  dagre-d3-es@7.0.11:
    dependencies:
      d3: 7.9.0
      lodash-es: 4.17.21

  daisyui@4.12.24(postcss@8.5.6):
    dependencies:
      css-selector-tokenizer: 0.8.0
      culori: 3.3.0
      picocolors: 1.1.1
      postcss-js: 4.0.1(postcss@8.5.6)
    transitivePeerDependencies:
      - postcss

  data-uri-to-buffer@6.0.2: {}

  data-view-buffer@1.0.2:
    dependencies:
      call-bound: 1.0.4
      es-errors: 1.3.0
      is-data-view: 1.0.2

  data-view-byte-length@1.0.2:
    dependencies:
      call-bound: 1.0.4
      es-errors: 1.3.0
      is-data-view: 1.0.2

  data-view-byte-offset@1.0.1:
    dependencies:
      call-bound: 1.0.4
      es-errors: 1.3.0
      is-data-view: 1.0.2

  dayjs@1.11.18: {}

  debug@4.4.1:
    dependencies:
      ms: 2.1.3

  decode-named-character-reference@1.2.0:
    dependencies:
      character-entities: 2.0.2

  deep-eql@5.0.2: {}

  deep-extend@0.6.0: {}

  deepmerge@4.3.1: {}

  define-data-property@1.1.4:
    dependencies:
      es-define-property: 1.0.1
      es-errors: 1.3.0
      gopd: 1.2.0

  define-properties@1.2.1:
    dependencies:
      define-data-property: 1.1.4
      has-property-descriptors: 1.0.2
      object-keys: 1.1.1

  degenerator@5.0.1:
    dependencies:
      ast-types: 0.13.4
      escodegen: 2.1.0
      esprima: 4.0.1

  delaunator@5.0.1:
    dependencies:
      robust-predicates: 3.0.2

  dependency-graph@0.11.0: {}

  dequal@2.0.3: {}

  devlop@1.1.0:
    dependencies:
      dequal: 2.0.3

  devtools-protocol@0.0.1367902: {}

  didyoumean@1.2.2: {}

  dir-glob@3.0.1:
    dependencies:
      path-type: 4.0.0

  dlv@1.1.3: {}

  dompurify@3.2.6:
    optionalDependencies:
      '@types/trusted-types': 2.0.7

  dunder-proto@1.0.1:
    dependencies:
      call-bind-apply-helpers: 1.0.2
      es-errors: 1.3.0
      gopd: 1.2.0

  eastasianwidth@0.2.0: {}

  electron-to-chromium@1.5.215: {}

  emoji-regex@8.0.0: {}

  emoji-regex@9.2.2: {}

  end-of-stream@1.4.5:
    dependencies:
      once: 1.4.0

  enquirer@2.4.1:
    dependencies:
      ansi-colors: 4.1.3
      strip-ansi: 6.0.1

  entities@4.5.0: {}

  env-paths@2.2.1: {}

  error-ex@1.3.2:
    dependencies:
      is-arrayish: 0.2.1

  es-abstract@1.24.0:
    dependencies:
      array-buffer-byte-length: 1.0.2
      arraybuffer.prototype.slice: 1.0.4
      available-typed-arrays: 1.0.7
      call-bind: 1.0.8
      call-bound: 1.0.4
      data-view-buffer: 1.0.2
      data-view-byte-length: 1.0.2
      data-view-byte-offset: 1.0.1
      es-define-property: 1.0.1
      es-errors: 1.3.0
      es-object-atoms: 1.1.1
      es-set-tostringtag: 2.1.0
      es-to-primitive: 1.3.0
      function.prototype.name: 1.1.8
      get-intrinsic: 1.3.0
      get-proto: 1.0.1
      get-symbol-description: 1.1.0
      globalthis: 1.0.4
      gopd: 1.2.0
      has-property-descriptors: 1.0.2
      has-proto: 1.2.0
      has-symbols: 1.1.0
      hasown: 2.0.2
      internal-slot: 1.1.0
      is-array-buffer: 3.0.5
      is-callable: 1.2.7
      is-data-view: 1.0.2
      is-negative-zero: 2.0.3
      is-regex: 1.2.1
      is-set: 2.0.3
      is-shared-array-buffer: 1.0.4
      is-string: 1.1.1
      is-typed-array: 1.1.15
      is-weakref: 1.1.1
      math-intrinsics: 1.1.0
      object-inspect: 1.13.4
      object-keys: 1.1.1
      object.assign: 4.1.7
      own-keys: 1.0.1
      regexp.prototype.flags: 1.5.4
      safe-array-concat: 1.1.3
      safe-push-apply: 1.0.0
      safe-regex-test: 1.1.0
      set-proto: 1.0.0
      stop-iteration-iterator: 1.1.0
      string.prototype.trim: 1.2.10
      string.prototype.trimend: 1.0.9
      string.prototype.trimstart: 1.0.8
      typed-array-buffer: 1.0.3
      typed-array-byte-length: 1.0.3
      typed-array-byte-offset: 1.0.4
      typed-array-length: 1.0.7
      unbox-primitive: 1.1.0
      which-typed-array: 1.1.19

  es-aggregate-error@1.0.14:
    dependencies:
      define-data-property: 1.1.4
      define-properties: 1.2.1
      es-abstract: 1.24.0
      es-errors: 1.3.0
      function-bind: 1.1.2
      globalthis: 1.0.4
      has-property-descriptors: 1.0.2
      set-function-name: 2.0.2

  es-define-property@1.0.1: {}

  es-errors@1.3.0: {}

  es-module-lexer@1.7.0: {}

  es-object-atoms@1.1.1:
    dependencies:
      es-errors: 1.3.0

  es-set-tostringtag@2.1.0:
    dependencies:
      es-errors: 1.3.0
      get-intrinsic: 1.3.0
      has-tostringtag: 1.0.2
      hasown: 2.0.2

  es-to-primitive@1.3.0:
    dependencies:
      is-callable: 1.2.7
      is-date-object: 1.1.0
      is-symbol: 1.1.1

  es6-promise@3.3.1: {}

  esbuild@0.25.9:
    optionalDependencies:
      '@esbuild/aix-ppc64': 0.25.9
      '@esbuild/android-arm': 0.25.9
      '@esbuild/android-arm64': 0.25.9
      '@esbuild/android-x64': 0.25.9
      '@esbuild/darwin-arm64': 0.25.9
      '@esbuild/darwin-x64': 0.25.9
      '@esbuild/freebsd-arm64': 0.25.9
      '@esbuild/freebsd-x64': 0.25.9
      '@esbuild/linux-arm': 0.25.9
      '@esbuild/linux-arm64': 0.25.9
      '@esbuild/linux-ia32': 0.25.9
      '@esbuild/linux-loong64': 0.25.9
      '@esbuild/linux-mips64el': 0.25.9
      '@esbuild/linux-ppc64': 0.25.9
      '@esbuild/linux-riscv64': 0.25.9
      '@esbuild/linux-s390x': 0.25.9
      '@esbuild/linux-x64': 0.25.9
      '@esbuild/netbsd-arm64': 0.25.9
      '@esbuild/netbsd-x64': 0.25.9
      '@esbuild/openbsd-arm64': 0.25.9
      '@esbuild/openbsd-x64': 0.25.9
      '@esbuild/openharmony-arm64': 0.25.9
      '@esbuild/sunos-x64': 0.25.9
      '@esbuild/win32-arm64': 0.25.9
      '@esbuild/win32-ia32': 0.25.9
      '@esbuild/win32-x64': 0.25.9

  escalade@3.2.0: {}

<<<<<<< HEAD
  estree-walker@3.0.3:
    dependencies:
      '@types/estree': 1.0.8
=======
  escodegen@2.1.0:
    dependencies:
      esprima: 4.0.1
      estraverse: 5.3.0
      esutils: 2.0.3
    optionalDependencies:
      source-map: 0.6.1

  esprima@4.0.1: {}

  estraverse@5.3.0: {}
>>>>>>> b8a7112a

  esutils@2.0.3: {}

  event-target-shim@5.0.1: {}

  events-universal@1.0.1:
    dependencies:
      bare-events: 2.7.0

  events@3.3.0: {}

  execa@5.1.1:
    dependencies:
      cross-spawn: 7.0.6
      get-stream: 6.0.1
      human-signals: 2.1.0
      is-stream: 2.0.1
      merge-stream: 2.0.0
      npm-run-path: 4.0.1
      onetime: 5.1.2
      signal-exit: 3.0.7
      strip-final-newline: 2.0.0

  expect-type@1.2.2: {}

  exsolve@1.0.7: {}

  extract-zip@2.0.1:
    dependencies:
      debug: 4.4.1
      get-stream: 5.2.0
      yauzl: 2.10.0
    optionalDependencies:
      '@types/yauzl': 2.10.3
    transitivePeerDependencies:
      - supports-color

  fast-deep-equal@3.1.3: {}

  fast-fifo@1.3.2: {}

  fast-glob@3.3.3:
    dependencies:
      '@nodelib/fs.stat': 2.0.5
      '@nodelib/fs.walk': 1.2.8
      glob-parent: 5.1.2
      merge2: 1.4.1
      micromatch: 4.0.8

  fast-memoize@2.5.2: {}

  fast-safe-stringify@2.1.1: {}

  fast-uri@3.1.0: {}

  fastparse@1.1.2: {}

  fastq@1.19.1:
    dependencies:
      reusify: 1.1.0

  fd-slicer@1.1.0:
    dependencies:
      pend: 1.2.0

  fdir@6.5.0(picomatch@4.0.3):
    optionalDependencies:
      picomatch: 4.0.3

  fill-range@7.1.1:
    dependencies:
      to-regex-range: 5.0.1

  find-up@5.0.0:
    dependencies:
      locate-path: 6.0.0
      path-exists: 4.0.0

  for-each@0.3.5:
    dependencies:
      is-callable: 1.2.7

  foreground-child@3.3.1:
    dependencies:
      cross-spawn: 7.0.6
      signal-exit: 4.1.0

  fs-extra@11.3.1:
    dependencies:
      graceful-fs: 4.2.11
      jsonfile: 6.2.0
      universalify: 2.0.1

  fsevents@2.3.3:
    optional: true

  function-bind@1.1.2: {}

  function.prototype.name@1.1.8:
    dependencies:
      call-bind: 1.0.8
      call-bound: 1.0.4
      define-properties: 1.2.1
      functions-have-names: 1.2.3
      hasown: 2.0.2
      is-callable: 1.2.7

  functions-have-names@1.2.3: {}

  gensync@1.0.0-beta.2: {}

  get-caller-file@2.0.5: {}

  get-intrinsic@1.3.0:
    dependencies:
      call-bind-apply-helpers: 1.0.2
      es-define-property: 1.0.1
      es-errors: 1.3.0
      es-object-atoms: 1.1.1
      function-bind: 1.1.2
      get-proto: 1.0.1
      gopd: 1.2.0
      has-symbols: 1.1.0
      hasown: 2.0.2
      math-intrinsics: 1.1.0

  get-proto@1.0.1:
    dependencies:
      dunder-proto: 1.0.1
      es-object-atoms: 1.1.1

  get-stream@5.2.0:
    dependencies:
      pump: 3.0.3

  get-stream@6.0.1: {}

  get-symbol-description@1.1.0:
    dependencies:
      call-bound: 1.0.4
      es-errors: 1.3.0
      get-intrinsic: 1.3.0

  get-uri@6.0.5:
    dependencies:
      basic-ftp: 5.0.5
      data-uri-to-buffer: 6.0.2
      debug: 4.4.1
    transitivePeerDependencies:
      - supports-color

  glob-parent@5.1.2:
    dependencies:
      is-glob: 4.0.3

  glob-parent@6.0.2:
    dependencies:
      is-glob: 4.0.3

  glob-to-regex.js@1.0.1(tslib@2.8.1):
    dependencies:
      tslib: 2.8.1

  glob@10.4.5:
    dependencies:
      foreground-child: 3.3.1
      jackspeak: 3.4.3
      minimatch: 9.0.5
      minipass: 7.1.2
      package-json-from-dist: 1.0.1
      path-scurry: 1.11.1

  glob@11.0.3:
    dependencies:
      foreground-child: 3.3.1
      jackspeak: 4.1.1
      minimatch: 10.0.3
      minipass: 7.1.2
      package-json-from-dist: 1.0.1
      path-scurry: 2.0.0

  globals@15.15.0: {}

  globalthis@1.0.4:
    dependencies:
      define-properties: 1.2.1
      gopd: 1.2.0

  globby@11.1.0:
    dependencies:
      array-union: 2.1.0
      dir-glob: 3.0.1
      fast-glob: 3.3.3
      ignore: 5.3.2
      merge2: 1.4.1
      slash: 3.0.0

  gopd@1.2.0: {}

  graceful-fs@4.2.11: {}

  hachure-fill@0.5.2: {}

  has-bigints@1.1.0: {}

  has-flag@4.0.0: {}

  has-property-descriptors@1.0.2:
    dependencies:
      es-define-property: 1.0.1

  has-proto@1.2.0:
    dependencies:
      dunder-proto: 1.0.1

  has-symbols@1.1.0: {}

  has-tostringtag@1.0.2:
    dependencies:
      has-symbols: 1.1.0

  hasown@2.0.2:
    dependencies:
      function-bind: 1.1.2

  highlight.js@10.7.3: {}

  html-to-image@1.11.13: {}

  http-proxy-agent@7.0.2:
    dependencies:
      agent-base: 7.1.4
      debug: 4.4.1
    transitivePeerDependencies:
      - supports-color

  http2-client@1.3.5: {}

  https-proxy-agent@7.0.6:
    dependencies:
      agent-base: 7.1.4
      debug: 4.4.1
    transitivePeerDependencies:
      - supports-color

  human-signals@2.1.0: {}

  hyperdyperid@1.2.0: {}

  iconv-lite@0.6.3:
    dependencies:
      safer-buffer: 2.1.2

  ieee754@1.2.1: {}

  ignore@5.3.2: {}

  ignore@7.0.5: {}

  immer@10.1.3: {}

  immer@9.0.21: {}

  import-fresh@3.3.1:
    dependencies:
      parent-module: 1.0.1
      resolve-from: 4.0.0

  import-meta-resolve@4.2.0: {}

  inflected@2.1.0: {}

  inherits@2.0.3: {}

  inherits@2.0.4: {}

  ini@4.1.3: {}

  internal-slot@1.1.0:
    dependencies:
      es-errors: 1.3.0
      hasown: 2.0.2
      side-channel: 1.1.0

  internmap@1.0.1: {}

  internmap@2.0.3: {}

  ip-address@10.0.1: {}

  is-alphabetical@2.0.1: {}

  is-alphanumerical@2.0.1:
    dependencies:
      is-alphabetical: 2.0.1
      is-decimal: 2.0.1

  is-arguments@1.2.0:
    dependencies:
      call-bound: 1.0.4
      has-tostringtag: 1.0.2

  is-array-buffer@3.0.5:
    dependencies:
      call-bind: 1.0.8
      call-bound: 1.0.4
      get-intrinsic: 1.3.0

  is-arrayish@0.2.1: {}

  is-async-function@2.1.1:
    dependencies:
      async-function: 1.0.0
      call-bound: 1.0.4
      get-proto: 1.0.1
      has-tostringtag: 1.0.2
      safe-regex-test: 1.1.0

  is-bigint@1.1.0:
    dependencies:
      has-bigints: 1.1.0

  is-binary-path@2.1.0:
    dependencies:
      binary-extensions: 2.3.0

  is-boolean-object@1.2.2:
    dependencies:
      call-bound: 1.0.4
      has-tostringtag: 1.0.2

  is-callable@1.2.7: {}

  is-core-module@2.16.1:
    dependencies:
      hasown: 2.0.2

  is-data-view@1.0.2:
    dependencies:
      call-bound: 1.0.4
      get-intrinsic: 1.3.0
      is-typed-array: 1.1.15

  is-date-object@1.1.0:
    dependencies:
      call-bound: 1.0.4
      has-tostringtag: 1.0.2

  is-decimal@2.0.1: {}

  is-extglob@2.1.1: {}

  is-finalizationregistry@1.1.1:
    dependencies:
      call-bound: 1.0.4

  is-fullwidth-code-point@3.0.0: {}

  is-generator-function@1.1.0:
    dependencies:
      call-bound: 1.0.4
      get-proto: 1.0.1
      has-tostringtag: 1.0.2
      safe-regex-test: 1.1.0

  is-glob@4.0.3:
    dependencies:
      is-extglob: 2.1.1

  is-hexadecimal@2.0.1: {}

  is-map@2.0.3: {}

  is-nan@1.3.2:
    dependencies:
      call-bind: 1.0.8
      define-properties: 1.2.1

  is-negative-zero@2.0.3: {}

  is-number-object@1.1.1:
    dependencies:
      call-bound: 1.0.4
      has-tostringtag: 1.0.2

  is-number@7.0.0: {}

  is-plain-obj@4.1.0: {}

  is-regex@1.2.1:
    dependencies:
      call-bound: 1.0.4
      gopd: 1.2.0
      has-tostringtag: 1.0.2
      hasown: 2.0.2

  is-set@2.0.3: {}

  is-shared-array-buffer@1.0.4:
    dependencies:
      call-bound: 1.0.4

  is-stream@2.0.1: {}

  is-string@1.1.1:
    dependencies:
      call-bound: 1.0.4
      has-tostringtag: 1.0.2

  is-symbol@1.1.1:
    dependencies:
      call-bound: 1.0.4
      has-symbols: 1.1.0
      safe-regex-test: 1.1.0

  is-typed-array@1.1.15:
    dependencies:
      which-typed-array: 1.1.19

  is-weakmap@2.0.2: {}

  is-weakref@1.1.1:
    dependencies:
      call-bound: 1.0.4

  is-weakset@2.0.4:
    dependencies:
      call-bound: 1.0.4
      get-intrinsic: 1.3.0

  isarray@2.0.5: {}

  isexe@2.0.0: {}

  jackspeak@3.4.3:
    dependencies:
      '@isaacs/cliui': 8.0.2
    optionalDependencies:
      '@pkgjs/parseargs': 0.11.0

  jackspeak@4.1.1:
    dependencies:
      '@isaacs/cliui': 8.0.2

  jiti@1.21.7: {}

  jotai@2.14.0(@babel/core@7.28.4)(@babel/template@7.27.2)(@types/react@18.3.24)(react@19.1.1):
    optionalDependencies:
      '@babel/core': 7.28.4
      '@babel/template': 7.27.2
      '@types/react': 18.3.24
      react: 19.1.1

  js-tokens@4.0.0: {}

  js-tokens@9.0.1: {}

  js-yaml@4.1.0:
    dependencies:
      argparse: 2.0.1

  jsep@1.4.0: {}

  jsesc@3.1.0: {}

  json-parse-even-better-errors@2.3.1: {}

  json-schema-traverse@1.0.0: {}

  json5@2.2.3: {}

  jsonc-parser@2.2.1: {}

  jsonc-parser@3.3.1: {}

  jsonfile@6.2.0:
    dependencies:
      universalify: 2.0.1
    optionalDependencies:
      graceful-fs: 4.2.11

  jsonpath-plus@10.3.0:
    dependencies:
      '@jsep-plugin/assignment': 1.3.0(jsep@1.4.0)
      '@jsep-plugin/regex': 1.0.4(jsep@1.4.0)
      jsep: 1.4.0

  jsonpointer@5.0.1: {}

  jsonschema@1.5.0: {}

  katex@0.16.22:
    dependencies:
      commander: 8.3.0

  khroma@2.1.0: {}

  kolorist@1.8.0: {}

  langium@3.3.1:
    dependencies:
      chevrotain: 11.0.3
      chevrotain-allstar: 0.3.1(chevrotain@11.0.3)
      vscode-languageserver: 9.0.1
      vscode-languageserver-textdocument: 1.0.12
      vscode-uri: 3.0.8

  layout-base@1.0.2: {}

  layout-base@2.0.1: {}

  leven@3.1.0: {}

  lilconfig@3.1.3: {}

  lines-and-columns@1.2.4: {}

  linkify-it@5.0.0:
    dependencies:
      uc.micro: 2.1.0

  local-pkg@1.1.2:
    dependencies:
      mlly: 1.8.0
      pkg-types: 2.3.0
      quansync: 0.2.11

  locate-path@6.0.0:
    dependencies:
      p-locate: 5.0.0

  lodash-es@4.17.21: {}

  lodash.isempty@4.4.0: {}

  lodash.omitby@4.6.0: {}

  lodash.topath@4.5.2: {}

  lodash.uniq@4.5.0: {}

  lodash.uniqby@4.7.0: {}

  lodash.uniqwith@4.5.0: {}

  lodash@4.17.21: {}

  loglevel-plugin-prefix@0.8.4: {}

  loglevel@1.9.2: {}

  loose-envify@1.4.0:
    dependencies:
      js-tokens: 4.0.0

  loupe@3.2.1: {}

  lru-cache@10.4.3: {}

  lru-cache@11.2.1: {}

  lru-cache@5.1.1:
    dependencies:
      yallist: 3.1.1

  lru-cache@7.18.3: {}

  lunr@2.3.9: {}

  magic-string@0.30.19:
    dependencies:
      '@jridgewell/sourcemap-codec': 1.5.5

  markdown-it@14.1.0:
    dependencies:
      argparse: 2.0.1
      entities: 4.5.0
      linkify-it: 5.0.0
      mdurl: 2.0.0
      punycode.js: 2.3.1
      uc.micro: 2.1.0

  markdownlint-cli@0.45.0:
    dependencies:
      commander: 13.1.0
      glob: 11.0.3
      ignore: 7.0.5
      js-yaml: 4.1.0
      jsonc-parser: 3.3.1
      jsonpointer: 5.0.1
      markdown-it: 14.1.0
      markdownlint: 0.38.0
      minimatch: 10.0.3
      run-con: 1.3.2
      smol-toml: 1.3.4
    transitivePeerDependencies:
      - supports-color

  markdownlint@0.38.0:
    dependencies:
      micromark: 4.0.2
      micromark-core-commonmark: 2.0.3
      micromark-extension-directive: 4.0.0
      micromark-extension-gfm-autolink-literal: 2.1.0
      micromark-extension-gfm-footnote: 2.1.0
      micromark-extension-gfm-table: 2.1.1
      micromark-extension-math: 3.1.0
      micromark-util-types: 2.0.2
    transitivePeerDependencies:
      - supports-color

  marked@15.0.12: {}

  marked@4.3.0: {}

  math-intrinsics@1.1.0: {}

  mdurl@2.0.0: {}

  memfs@4.38.2:
    dependencies:
      '@jsonjoy.com/json-pack': 1.11.0(tslib@2.8.1)
      '@jsonjoy.com/util': 1.9.0(tslib@2.8.1)
      glob-to-regex.js: 1.0.1(tslib@2.8.1)
      thingies: 2.5.0(tslib@2.8.1)
      tree-dump: 1.1.0(tslib@2.8.1)
      tslib: 2.8.1

  merge-stream@2.0.0: {}

  merge2@1.4.1: {}

  mermaid@11.11.0:
    dependencies:
      '@braintree/sanitize-url': 7.1.1
      '@iconify/utils': 3.0.1
      '@mermaid-js/parser': 0.6.2
      '@types/d3': 7.4.3
      cytoscape: 3.33.1
      cytoscape-cose-bilkent: 4.1.0(cytoscape@3.33.1)
      cytoscape-fcose: 2.2.0(cytoscape@3.33.1)
      d3: 7.9.0
      d3-sankey: 0.12.3
      dagre-d3-es: 7.0.11
      dayjs: 1.11.18
      dompurify: 3.2.6
      katex: 0.16.22
      khroma: 2.1.0
      lodash-es: 4.17.21
      marked: 15.0.12
      roughjs: 4.6.6
      stylis: 4.3.6
      ts-dedent: 2.2.0
      uuid: 11.1.0
    transitivePeerDependencies:
      - supports-color

  micromark-core-commonmark@2.0.3:
    dependencies:
      decode-named-character-reference: 1.2.0
      devlop: 1.1.0
      micromark-factory-destination: 2.0.1
      micromark-factory-label: 2.0.1
      micromark-factory-space: 2.0.1
      micromark-factory-title: 2.0.1
      micromark-factory-whitespace: 2.0.1
      micromark-util-character: 2.1.1
      micromark-util-chunked: 2.0.1
      micromark-util-classify-character: 2.0.1
      micromark-util-html-tag-name: 2.0.1
      micromark-util-normalize-identifier: 2.0.1
      micromark-util-resolve-all: 2.0.1
      micromark-util-subtokenize: 2.1.0
      micromark-util-symbol: 2.0.1
      micromark-util-types: 2.0.2

  micromark-extension-directive@4.0.0:
    dependencies:
      devlop: 1.1.0
      micromark-factory-space: 2.0.1
      micromark-factory-whitespace: 2.0.1
      micromark-util-character: 2.1.1
      micromark-util-symbol: 2.0.1
      micromark-util-types: 2.0.2
      parse-entities: 4.0.2

  micromark-extension-gfm-autolink-literal@2.1.0:
    dependencies:
      micromark-util-character: 2.1.1
      micromark-util-sanitize-uri: 2.0.1
      micromark-util-symbol: 2.0.1
      micromark-util-types: 2.0.2

  micromark-extension-gfm-footnote@2.1.0:
    dependencies:
      devlop: 1.1.0
      micromark-core-commonmark: 2.0.3
      micromark-factory-space: 2.0.1
      micromark-util-character: 2.1.1
      micromark-util-normalize-identifier: 2.0.1
      micromark-util-sanitize-uri: 2.0.1
      micromark-util-symbol: 2.0.1
      micromark-util-types: 2.0.2

  micromark-extension-gfm-table@2.1.1:
    dependencies:
      devlop: 1.1.0
      micromark-factory-space: 2.0.1
      micromark-util-character: 2.1.1
      micromark-util-symbol: 2.0.1
      micromark-util-types: 2.0.2

  micromark-extension-math@3.1.0:
    dependencies:
      '@types/katex': 0.16.7
      devlop: 1.1.0
      katex: 0.16.22
      micromark-factory-space: 2.0.1
      micromark-util-character: 2.1.1
      micromark-util-symbol: 2.0.1
      micromark-util-types: 2.0.2

  micromark-factory-destination@2.0.1:
    dependencies:
      micromark-util-character: 2.1.1
      micromark-util-symbol: 2.0.1
      micromark-util-types: 2.0.2

  micromark-factory-label@2.0.1:
    dependencies:
      devlop: 1.1.0
      micromark-util-character: 2.1.1
      micromark-util-symbol: 2.0.1
      micromark-util-types: 2.0.2

  micromark-factory-space@2.0.1:
    dependencies:
      micromark-util-character: 2.1.1
      micromark-util-types: 2.0.2

  micromark-factory-title@2.0.1:
    dependencies:
      micromark-factory-space: 2.0.1
      micromark-util-character: 2.1.1
      micromark-util-symbol: 2.0.1
      micromark-util-types: 2.0.2

  micromark-factory-whitespace@2.0.1:
    dependencies:
      micromark-factory-space: 2.0.1
      micromark-util-character: 2.1.1
      micromark-util-symbol: 2.0.1
      micromark-util-types: 2.0.2

  micromark-util-character@2.1.1:
    dependencies:
      micromark-util-symbol: 2.0.1
      micromark-util-types: 2.0.2

  micromark-util-chunked@2.0.1:
    dependencies:
      micromark-util-symbol: 2.0.1

  micromark-util-classify-character@2.0.1:
    dependencies:
      micromark-util-character: 2.1.1
      micromark-util-symbol: 2.0.1
      micromark-util-types: 2.0.2

  micromark-util-combine-extensions@2.0.1:
    dependencies:
      micromark-util-chunked: 2.0.1
      micromark-util-types: 2.0.2

  micromark-util-decode-numeric-character-reference@2.0.2:
    dependencies:
      micromark-util-symbol: 2.0.1

  micromark-util-encode@2.0.1: {}

  micromark-util-html-tag-name@2.0.1: {}

  micromark-util-normalize-identifier@2.0.1:
    dependencies:
      micromark-util-symbol: 2.0.1

  micromark-util-resolve-all@2.0.1:
    dependencies:
      micromark-util-types: 2.0.2

  micromark-util-sanitize-uri@2.0.1:
    dependencies:
      micromark-util-character: 2.1.1
      micromark-util-encode: 2.0.1
      micromark-util-symbol: 2.0.1

  micromark-util-subtokenize@2.1.0:
    dependencies:
      devlop: 1.1.0
      micromark-util-chunked: 2.0.1
      micromark-util-symbol: 2.0.1
      micromark-util-types: 2.0.2

  micromark-util-symbol@2.0.1: {}

  micromark-util-types@2.0.2: {}

  micromark@4.0.2:
    dependencies:
      '@types/debug': 4.1.12
      debug: 4.4.1
      decode-named-character-reference: 1.2.0
      devlop: 1.1.0
      micromark-core-commonmark: 2.0.3
      micromark-factory-space: 2.0.1
      micromark-util-character: 2.1.1
      micromark-util-chunked: 2.0.1
      micromark-util-combine-extensions: 2.0.1
      micromark-util-decode-numeric-character-reference: 2.0.2
      micromark-util-encode: 2.0.1
      micromark-util-normalize-identifier: 2.0.1
      micromark-util-resolve-all: 2.0.1
      micromark-util-sanitize-uri: 2.0.1
      micromark-util-subtokenize: 2.1.0
      micromark-util-symbol: 2.0.1
      micromark-util-types: 2.0.2
    transitivePeerDependencies:
      - supports-color

  micromatch@4.0.8:
    dependencies:
      braces: 3.0.3
      picomatch: 2.3.1

  mimic-fn@2.1.0: {}

  minimatch@10.0.3:
    dependencies:
      '@isaacs/brace-expansion': 5.0.0

  minimatch@3.1.2:
    dependencies:
      brace-expansion: 1.1.12

  minimatch@6.2.0:
    dependencies:
      brace-expansion: 2.0.2

  minimatch@9.0.5:
    dependencies:
      brace-expansion: 2.0.2

  minimist@1.2.8: {}

  minipass@7.1.2: {}

  mitt@3.0.1: {}

  mlly@1.8.0:
    dependencies:
      acorn: 8.15.0
      pathe: 2.0.3
      pkg-types: 1.3.1
      ufo: 1.6.1

  ms@2.1.3: {}

  mz@2.7.0:
    dependencies:
      any-promise: 1.3.0
      object-assign: 4.1.1
      thenify-all: 1.6.0

  nanoid@3.3.11: {}

  netmask@2.0.2: {}

  nimma@0.2.3:
    dependencies:
      '@jsep-plugin/regex': 1.0.4(jsep@1.4.0)
      '@jsep-plugin/ternary': 1.1.4(jsep@1.4.0)
      astring: 1.9.0
      jsep: 1.4.0
    optionalDependencies:
      jsonpath-plus: 10.3.0
      lodash.topath: 4.5.2

  node-fetch-h2@2.3.0:
    dependencies:
      http2-client: 1.3.5

  node-fetch@2.7.0:
    dependencies:
      whatwg-url: 5.0.0

  node-readfiles@0.2.0:
    dependencies:
      es6-promise: 3.3.1

  node-releases@2.0.20: {}

  normalize-path@3.0.0: {}

  npm-run-path@4.0.1:
    dependencies:
      path-key: 3.1.1

  oas-kit-common@1.0.8:
    dependencies:
      fast-safe-stringify: 2.1.1

  oas-linter@3.2.2:
    dependencies:
      '@exodus/schemasafe': 1.3.0
      should: 13.2.3
      yaml: 1.10.2

  oas-resolver@2.5.6:
    dependencies:
      node-fetch-h2: 2.3.0
      oas-kit-common: 1.0.8
      reftools: 1.1.9
      yaml: 1.10.2
      yargs: 17.7.2

  oas-schema-walker@1.1.5: {}

  oas-validator@5.0.8:
    dependencies:
      call-me-maybe: 1.0.2
      oas-kit-common: 1.0.8
      oas-linter: 3.2.2
      oas-resolver: 2.5.6
      oas-schema-walker: 1.1.5
      reftools: 1.1.9
      should: 13.2.3
      yaml: 1.10.2

  object-assign@4.1.1: {}

  object-hash@3.0.0: {}

  object-inspect@1.13.4: {}

  object-is@1.1.6:
    dependencies:
      call-bind: 1.0.8
      define-properties: 1.2.1

  object-keys@1.1.1: {}

  object.assign@4.1.7:
    dependencies:
      call-bind: 1.0.8
      call-bound: 1.0.4
      define-properties: 1.2.1
      es-object-atoms: 1.1.1
      has-symbols: 1.1.0
      object-keys: 1.1.1

  on-exit-leak-free@2.1.2: {}

  once@1.4.0:
    dependencies:
      wrappy: 1.0.2

  onetime@5.1.2:
    dependencies:
      mimic-fn: 2.1.0

  openapi-types@12.1.3: {}

  openapi3-ts@4.2.2:
    dependencies:
      yaml: 2.8.1

  openapi3-ts@4.4.0:
    dependencies:
      yaml: 2.8.1

  orval@7.11.2(openapi-types@12.1.3):
    dependencies:
      '@apidevtools/swagger-parser': 10.1.1(openapi-types@12.1.3)
      '@orval/angular': 7.11.2(openapi-types@12.1.3)
      '@orval/axios': 7.11.2(openapi-types@12.1.3)
      '@orval/core': 7.11.2(openapi-types@12.1.3)
      '@orval/fetch': 7.11.2(openapi-types@12.1.3)
      '@orval/hono': 7.11.2(openapi-types@12.1.3)
      '@orval/mcp': 7.11.2(openapi-types@12.1.3)
      '@orval/mock': 7.11.2(openapi-types@12.1.3)
      '@orval/query': 7.11.2(openapi-types@12.1.3)
      '@orval/swr': 7.11.2(openapi-types@12.1.3)
      '@orval/zod': 7.11.2(openapi-types@12.1.3)
      ajv: 8.17.1
      cac: 6.7.14
      chalk: 4.1.2
      chokidar: 4.0.3
      enquirer: 2.4.1
      execa: 5.1.1
      find-up: 5.0.0
      fs-extra: 11.3.1
      lodash.uniq: 4.5.0
      openapi3-ts: 4.2.2
      string-argv: 0.3.2
      tsconfck: 2.1.2(typescript@5.9.2)
      typedoc: 0.28.12(typescript@5.9.2)
      typedoc-plugin-markdown: 4.8.1(typedoc@0.28.12(typescript@5.9.2))
      typescript: 5.9.2
    transitivePeerDependencies:
      - encoding
      - openapi-types
      - supports-color

  own-keys@1.0.1:
    dependencies:
      get-intrinsic: 1.3.0
      object-keys: 1.1.1
      safe-push-apply: 1.0.0

  p-limit@3.1.0:
    dependencies:
      yocto-queue: 0.1.0

  p-locate@5.0.0:
    dependencies:
      p-limit: 3.1.0

  pac-proxy-agent@7.2.0:
    dependencies:
      '@tootallnate/quickjs-emscripten': 0.23.0
      agent-base: 7.1.4
      debug: 4.4.1
      get-uri: 6.0.5
      http-proxy-agent: 7.0.2
      https-proxy-agent: 7.0.6
      pac-resolver: 7.0.1
      socks-proxy-agent: 8.0.5
    transitivePeerDependencies:
      - supports-color

  pac-resolver@7.0.1:
    dependencies:
      degenerator: 5.0.1
      netmask: 2.0.2

  package-json-from-dist@1.0.1: {}

  package-manager-detector@1.3.0: {}

  pako@2.1.0: {}

  parent-module@1.0.1:
    dependencies:
      callsites: 3.1.0

  parse-entities@4.0.2:
    dependencies:
      '@types/unist': 2.0.11
      character-entities-legacy: 3.0.0
      character-reference-invalid: 2.0.1
      decode-named-character-reference: 1.2.0
      is-alphanumerical: 2.0.1
      is-decimal: 2.0.1
      is-hexadecimal: 2.0.1

  parse-json@5.2.0:
    dependencies:
      '@babel/code-frame': 7.27.1
      error-ex: 1.3.2
      json-parse-even-better-errors: 2.3.1
      lines-and-columns: 1.2.4

  path-data-parser@0.1.0: {}

  path-exists@4.0.0: {}

  path-key@3.1.1: {}

  path-parse@1.0.7: {}

  path-scurry@1.11.1:
    dependencies:
      lru-cache: 10.4.3
      minipass: 7.1.2

  path-scurry@2.0.0:
    dependencies:
      lru-cache: 11.2.1
      minipass: 7.1.2

  path-type@4.0.0: {}

  path-unified@0.2.0: {}

  path@0.12.7:
    dependencies:
      process: 0.11.10
      util: 0.10.4

  pathe@2.0.3: {}

  pathval@2.0.1: {}

  pend@1.2.0: {}

  picocolors@1.1.1: {}

  picomatch@2.3.1: {}

  picomatch@4.0.3: {}

  pify@2.3.0: {}

  pino-abstract-transport@2.0.0:
    dependencies:
      split2: 4.2.0

  pino-std-serializers@7.0.0: {}

  pino@9.13.1:
    dependencies:
      atomic-sleep: 1.0.0
      on-exit-leak-free: 2.1.2
      pino-abstract-transport: 2.0.0
      pino-std-serializers: 7.0.0
      process-warning: 5.0.0
      quick-format-unescaped: 4.0.4
      real-require: 0.2.0
      safe-stable-stringify: 2.5.0
      slow-redact: 0.3.0
      sonic-boom: 4.2.0
      thread-stream: 3.1.0

  pirates@4.0.7: {}

  pkg-types@1.3.1:
    dependencies:
      confbox: 0.1.8
      mlly: 1.8.0
      pathe: 2.0.3

  pkg-types@2.3.0:
    dependencies:
      confbox: 0.2.2
      exsolve: 1.0.7
      pathe: 2.0.3

  points-on-curve@0.2.0: {}

  points-on-path@0.2.1:
    dependencies:
      path-data-parser: 0.1.0
      points-on-curve: 0.2.0

  pony-cause@1.1.1: {}

  possible-typed-array-names@1.1.0: {}

  postcss-import@15.1.0(postcss@8.5.6):
    dependencies:
      postcss: 8.5.6
      postcss-value-parser: 4.2.0
      read-cache: 1.0.0
      resolve: 1.22.10

  postcss-js@4.0.1(postcss@8.5.6):
    dependencies:
      camelcase-css: 2.0.1
      postcss: 8.5.6

  postcss-load-config@4.0.2(postcss@8.5.6):
    dependencies:
      lilconfig: 3.1.3
      yaml: 2.8.1
    optionalDependencies:
      postcss: 8.5.6

  postcss-nested@6.2.0(postcss@8.5.6):
    dependencies:
      postcss: 8.5.6
      postcss-selector-parser: 6.1.2

  postcss-selector-parser@6.1.2:
    dependencies:
      cssesc: 3.0.0
      util-deprecate: 1.0.2

  postcss-value-parser@4.2.0: {}

  postcss@8.5.6:
    dependencies:
      nanoid: 3.3.11
      picocolors: 1.1.1
      source-map-js: 1.2.1

  prettier-plugin-sort-json@3.1.0(prettier@3.6.2):
    dependencies:
      prettier: 3.6.2

  prettier@3.6.2: {}

  process-warning@5.0.0: {}

  process@0.11.10: {}

  progress@2.0.3: {}

  proxy-agent@6.5.0:
    dependencies:
      agent-base: 7.1.4
      debug: 4.4.1
      http-proxy-agent: 7.0.2
      https-proxy-agent: 7.0.6
      lru-cache: 7.18.3
      pac-proxy-agent: 7.2.0
      proxy-from-env: 1.1.0
      socks-proxy-agent: 8.0.5
    transitivePeerDependencies:
      - supports-color

  proxy-from-env@1.1.0: {}

  pump@3.0.3:
    dependencies:
      end-of-stream: 1.4.5
      once: 1.4.0

  punycode.js@2.3.1: {}

  punycode@1.4.1: {}

  puppeteer-core@23.11.1:
    dependencies:
      '@puppeteer/browsers': 2.6.1
      chromium-bidi: 0.11.0(devtools-protocol@0.0.1367902)
      debug: 4.4.1
      devtools-protocol: 0.0.1367902
      typed-query-selector: 2.12.0
      ws: 8.18.3
    transitivePeerDependencies:
      - bare-buffer
      - bufferutil
      - react-native-b4a
      - supports-color
      - utf-8-validate

  puppeteer@23.11.1(typescript@5.9.2):
    dependencies:
      '@puppeteer/browsers': 2.6.1
      chromium-bidi: 0.11.0(devtools-protocol@0.0.1367902)
      cosmiconfig: 9.0.0(typescript@5.9.2)
      devtools-protocol: 0.0.1367902
      puppeteer-core: 23.11.1
      typed-query-selector: 2.12.0
    transitivePeerDependencies:
      - bare-buffer
      - bufferutil
      - react-native-b4a
      - supports-color
      - typescript
      - utf-8-validate

  qs@6.14.0:
    dependencies:
      side-channel: 1.1.0

  quansync@0.2.11: {}

  queue-microtask@1.2.3: {}

  quick-format-unescaped@4.0.4: {}

  radash@12.1.1: {}

  ramda@0.28.0: {}

  react-dom@18.3.1(react@19.1.1):
    dependencies:
      loose-envify: 1.4.0
      react: 19.1.1
      scheduler: 0.23.2

  react-dom@19.1.1(react@19.1.1):
    dependencies:
      react: 19.1.1
      scheduler: 0.26.0

  react-refresh@0.17.0: {}

  react@19.1.1: {}

  read-cache@1.0.0:
    dependencies:
      pify: 2.3.0

  readdirp@3.6.0:
    dependencies:
      picomatch: 2.3.1

  readdirp@4.1.2: {}

  real-require@0.2.0: {}

  reflect.getprototypeof@1.0.10:
    dependencies:
      call-bind: 1.0.8
      define-properties: 1.2.1
      es-abstract: 1.24.0
      es-errors: 1.3.0
      es-object-atoms: 1.1.1
      get-intrinsic: 1.3.0
      get-proto: 1.0.1
      which-builtin-type: 1.2.1

  reftools@1.1.9: {}

  regexp.prototype.flags@1.5.4:
    dependencies:
      call-bind: 1.0.8
      define-properties: 1.2.1
      es-errors: 1.3.0
      get-proto: 1.0.1
      gopd: 1.2.0
      set-function-name: 2.0.2

  require-directory@2.1.1: {}

  require-from-string@2.0.2: {}

  resolve-from@4.0.0: {}

  resolve@1.22.10:
    dependencies:
      is-core-module: 2.16.1
      path-parse: 1.0.7
      supports-preserve-symlinks-flag: 1.0.0

  reusify@1.1.0: {}

  robust-predicates@3.0.2: {}

  rollup@4.50.1:
    dependencies:
      '@types/estree': 1.0.8
    optionalDependencies:
      '@rollup/rollup-android-arm-eabi': 4.50.1
      '@rollup/rollup-android-arm64': 4.50.1
      '@rollup/rollup-darwin-arm64': 4.50.1
      '@rollup/rollup-darwin-x64': 4.50.1
      '@rollup/rollup-freebsd-arm64': 4.50.1
      '@rollup/rollup-freebsd-x64': 4.50.1
      '@rollup/rollup-linux-arm-gnueabihf': 4.50.1
      '@rollup/rollup-linux-arm-musleabihf': 4.50.1
      '@rollup/rollup-linux-arm64-gnu': 4.50.1
      '@rollup/rollup-linux-arm64-musl': 4.50.1
      '@rollup/rollup-linux-loongarch64-gnu': 4.50.1
      '@rollup/rollup-linux-ppc64-gnu': 4.50.1
      '@rollup/rollup-linux-riscv64-gnu': 4.50.1
      '@rollup/rollup-linux-riscv64-musl': 4.50.1
      '@rollup/rollup-linux-s390x-gnu': 4.50.1
      '@rollup/rollup-linux-x64-gnu': 4.50.1
      '@rollup/rollup-linux-x64-musl': 4.50.1
      '@rollup/rollup-openharmony-arm64': 4.50.1
      '@rollup/rollup-win32-arm64-msvc': 4.50.1
      '@rollup/rollup-win32-ia32-msvc': 4.50.1
      '@rollup/rollup-win32-x64-msvc': 4.50.1
      fsevents: 2.3.3

  roughjs@4.6.6:
    dependencies:
      hachure-fill: 0.5.2
      path-data-parser: 0.1.0
      points-on-curve: 0.2.0
      points-on-path: 0.2.1

  run-con@1.3.2:
    dependencies:
      deep-extend: 0.6.0
      ini: 4.1.3
      minimist: 1.2.8
      strip-json-comments: 3.1.1

  run-parallel@1.2.0:
    dependencies:
      queue-microtask: 1.2.3

  rw@1.3.3: {}

  safe-array-concat@1.1.3:
    dependencies:
      call-bind: 1.0.8
      call-bound: 1.0.4
      get-intrinsic: 1.3.0
      has-symbols: 1.1.0
      isarray: 2.0.5

  safe-buffer@5.2.1: {}

  safe-push-apply@1.0.0:
    dependencies:
      es-errors: 1.3.0
      isarray: 2.0.5

  safe-regex-test@1.1.0:
    dependencies:
      call-bound: 1.0.4
      es-errors: 1.3.0
      is-regex: 1.2.1

  safe-stable-stringify@1.1.1: {}

  safe-stable-stringify@2.5.0: {}

  safer-buffer@2.1.2: {}

  scheduler@0.23.2:
    dependencies:
      loose-envify: 1.4.0

  scheduler@0.26.0: {}

  semver@6.3.1: {}

  semver@7.7.2: {}

  set-function-length@1.2.2:
    dependencies:
      define-data-property: 1.1.4
      es-errors: 1.3.0
      function-bind: 1.1.2
      get-intrinsic: 1.3.0
      gopd: 1.2.0
      has-property-descriptors: 1.0.2

  set-function-name@2.0.2:
    dependencies:
      define-data-property: 1.1.4
      es-errors: 1.3.0
      functions-have-names: 1.2.3
      has-property-descriptors: 1.0.2

  set-proto@1.0.0:
    dependencies:
      dunder-proto: 1.0.1
      es-errors: 1.3.0
      es-object-atoms: 1.1.1

  shebang-command@2.0.0:
    dependencies:
      shebang-regex: 3.0.0

  shebang-regex@3.0.0: {}

  should-equal@2.0.0:
    dependencies:
      should-type: 1.4.0

  should-format@3.0.3:
    dependencies:
      should-type: 1.4.0
      should-type-adaptors: 1.1.0

  should-type-adaptors@1.1.0:
    dependencies:
      should-type: 1.4.0
      should-util: 1.0.1

  should-type@1.4.0: {}

  should-util@1.0.1: {}

  should@13.2.3:
    dependencies:
      should-equal: 2.0.0
      should-format: 3.0.3
      should-type: 1.4.0
      should-type-adaptors: 1.1.0
      should-util: 1.0.1

  side-channel-list@1.0.0:
    dependencies:
      es-errors: 1.3.0
      object-inspect: 1.13.4

  side-channel-map@1.0.1:
    dependencies:
      call-bound: 1.0.4
      es-errors: 1.3.0
      get-intrinsic: 1.3.0
      object-inspect: 1.13.4

  side-channel-weakmap@1.0.2:
    dependencies:
      call-bound: 1.0.4
      es-errors: 1.3.0
      get-intrinsic: 1.3.0
      object-inspect: 1.13.4
      side-channel-map: 1.0.1

  side-channel@1.1.0:
    dependencies:
      es-errors: 1.3.0
      object-inspect: 1.13.4
      side-channel-list: 1.0.0
      side-channel-map: 1.0.1
      side-channel-weakmap: 1.0.2

  siginfo@2.0.0: {}

  signal-exit@3.0.7: {}

  signal-exit@4.1.0: {}

  simple-eval@1.0.1:
    dependencies:
      jsep: 1.4.0

  slash@3.0.0: {}

  slow-redact@0.3.0: {}

  smart-buffer@4.2.0: {}

  smol-toml@1.3.4: {}

  socks-proxy-agent@8.0.5:
    dependencies:
      agent-base: 7.1.4
      debug: 4.4.1
      socks: 2.8.7
    transitivePeerDependencies:
      - supports-color

  socks@2.8.7:
    dependencies:
      ip-address: 10.0.1
      smart-buffer: 4.2.0

  sonic-boom@4.2.0:
    dependencies:
      atomic-sleep: 1.0.0

  source-map-js@1.2.1: {}

  source-map@0.6.1:
    optional: true

  split2@4.2.0: {}

  stackback@0.0.2: {}

  std-env@3.9.0: {}

  stop-iteration-iterator@1.1.0:
    dependencies:
      es-errors: 1.3.0
      internal-slot: 1.1.0

  stream@0.0.3:
    dependencies:
      component-emitter: 2.0.0

  streamx@2.23.0:
    dependencies:
      events-universal: 1.0.1
      fast-fifo: 1.3.2
      text-decoder: 1.2.3
    transitivePeerDependencies:
      - react-native-b4a

  string-argv@0.3.2: {}

  string-width@4.2.3:
    dependencies:
      emoji-regex: 8.0.0
      is-fullwidth-code-point: 3.0.0
      strip-ansi: 6.0.1

  string-width@5.1.2:
    dependencies:
      eastasianwidth: 0.2.0
      emoji-regex: 9.2.2
      strip-ansi: 7.1.2

  string.prototype.trim@1.2.10:
    dependencies:
      call-bind: 1.0.8
      call-bound: 1.0.4
      define-data-property: 1.1.4
      define-properties: 1.2.1
      es-abstract: 1.24.0
      es-object-atoms: 1.1.1
      has-property-descriptors: 1.0.2

  string.prototype.trimend@1.0.9:
    dependencies:
      call-bind: 1.0.8
      call-bound: 1.0.4
      define-properties: 1.2.1
      es-object-atoms: 1.1.1

  string.prototype.trimstart@1.0.8:
    dependencies:
      call-bind: 1.0.8
      define-properties: 1.2.1
      es-object-atoms: 1.1.1

  string_decoder@1.3.0:
    dependencies:
      safe-buffer: 5.2.1

  strip-ansi@6.0.1:
    dependencies:
      ansi-regex: 5.0.1

  strip-ansi@7.1.2:
    dependencies:
      ansi-regex: 6.2.2

  strip-final-newline@2.0.0: {}

  strip-json-comments@3.1.1: {}

  strip-literal@3.1.0:
    dependencies:
      js-tokens: 9.0.1

  style-dictionary@5.0.4:
    dependencies:
      '@bundled-es-modules/deepmerge': 4.3.1
      '@bundled-es-modules/glob': 11.0.3
      '@bundled-es-modules/memfs': 4.17.0
      '@zip.js/zip.js': 2.8.1
      chalk: 5.6.2
      change-case: 5.4.4
      commander: 12.1.0
      is-plain-obj: 4.1.0
      json5: 2.2.3
      path-unified: 0.2.0
      prettier: 3.6.2
      tinycolor2: 1.6.0

  stylis@4.3.6: {}

  sucrase@3.35.0:
    dependencies:
      '@jridgewell/gen-mapping': 0.3.13
      commander: 4.1.1
      glob: 10.4.5
      lines-and-columns: 1.2.4
      mz: 2.7.0
      pirates: 4.0.7
      ts-interface-checker: 0.1.13

  supports-color@7.2.0:
    dependencies:
      has-flag: 4.0.0

  supports-preserve-symlinks-flag@1.0.0: {}

  swagger2openapi@7.0.8:
    dependencies:
      call-me-maybe: 1.0.2
      node-fetch: 2.7.0
      node-fetch-h2: 2.3.0
      node-readfiles: 0.2.0
      oas-kit-common: 1.0.8
      oas-resolver: 2.5.6
      oas-schema-walker: 1.1.5
      oas-validator: 5.0.8
      reftools: 1.1.9
      yaml: 1.10.2
      yargs: 17.7.2
    transitivePeerDependencies:
      - encoding

  tabbable@6.2.0: {}

  tailwind-merge@3.3.1: {}

  tailwindcss@3.4.17:
    dependencies:
      '@alloc/quick-lru': 5.2.0
      arg: 5.0.2
      chokidar: 3.6.0
      didyoumean: 1.2.2
      dlv: 1.1.3
      fast-glob: 3.3.3
      glob-parent: 6.0.2
      is-glob: 4.0.3
      jiti: 1.21.7
      lilconfig: 3.1.3
      micromatch: 4.0.8
      normalize-path: 3.0.0
      object-hash: 3.0.0
      picocolors: 1.1.1
      postcss: 8.5.6
      postcss-import: 15.1.0(postcss@8.5.6)
      postcss-js: 4.0.1(postcss@8.5.6)
      postcss-load-config: 4.0.2(postcss@8.5.6)
      postcss-nested: 6.2.0(postcss@8.5.6)
      postcss-selector-parser: 6.1.2
      resolve: 1.22.10
      sucrase: 3.35.0
    transitivePeerDependencies:
      - ts-node

  tar-fs@3.1.1:
    dependencies:
      pump: 3.0.3
      tar-stream: 3.1.7
    optionalDependencies:
      bare-fs: 4.4.5
      bare-path: 3.0.0
    transitivePeerDependencies:
      - bare-buffer
      - react-native-b4a

  tar-stream@3.1.7:
    dependencies:
      b4a: 1.7.3
      fast-fifo: 1.3.2
      streamx: 2.23.0
    transitivePeerDependencies:
      - react-native-b4a

  text-decoder@1.2.3:
    dependencies:
      b4a: 1.7.3
    transitivePeerDependencies:
      - react-native-b4a

  thenify-all@1.6.0:
    dependencies:
      thenify: 3.3.1

  thenify@3.3.1:
    dependencies:
      any-promise: 1.3.0

  thingies@2.5.0(tslib@2.8.1):
    dependencies:
      tslib: 2.8.1

  thread-stream@3.1.0:
    dependencies:
      real-require: 0.2.0

  through@2.3.8: {}

  tinybench@2.9.0: {}

  tinycolor2@1.6.0: {}

  tinyexec@0.3.2: {}

  tinyexec@1.0.1: {}

  tinyglobby@0.2.15:
    dependencies:
      fdir: 6.5.0(picomatch@4.0.3)
      picomatch: 4.0.3

  tinypool@1.1.1: {}

  tinyrainbow@2.0.0: {}

  tinyspy@4.0.4: {}

  to-regex-range@5.0.1:
    dependencies:
      is-number: 7.0.0

  tr46@0.0.3: {}

  tree-dump@1.1.0(tslib@2.8.1):
    dependencies:
      tslib: 2.8.1

  ts-dedent@2.2.0: {}

  ts-interface-checker@0.1.13: {}

  tsconfck@2.1.2(typescript@5.9.2):
    optionalDependencies:
      typescript: 5.9.2

  tslib@1.14.1: {}

  tslib@2.8.1: {}

  typed-array-buffer@1.0.3:
    dependencies:
      call-bound: 1.0.4
      es-errors: 1.3.0
      is-typed-array: 1.1.15

  typed-array-byte-length@1.0.3:
    dependencies:
      call-bind: 1.0.8
      for-each: 0.3.5
      gopd: 1.2.0
      has-proto: 1.2.0
      is-typed-array: 1.1.15

  typed-array-byte-offset@1.0.4:
    dependencies:
      available-typed-arrays: 1.0.7
      call-bind: 1.0.8
      for-each: 0.3.5
      gopd: 1.2.0
      has-proto: 1.2.0
      is-typed-array: 1.1.15
      reflect.getprototypeof: 1.0.10

  typed-array-length@1.0.7:
    dependencies:
      call-bind: 1.0.8
      for-each: 0.3.5
      gopd: 1.2.0
      is-typed-array: 1.1.15
      possible-typed-array-names: 1.1.0
      reflect.getprototypeof: 1.0.10

  typed-query-selector@2.12.0: {}

  typedoc-plugin-markdown@4.8.1(typedoc@0.28.12(typescript@5.9.2)):
    dependencies:
      typedoc: 0.28.12(typescript@5.9.2)

  typedoc@0.28.12(typescript@5.9.2):
    dependencies:
      '@gerrit0/mini-shiki': 3.12.2
      lunr: 2.3.9
      markdown-it: 14.1.0
      minimatch: 9.0.5
      typescript: 5.9.2
      yaml: 2.8.1

  typescript@5.9.2: {}

  uc.micro@2.1.0: {}

  ufo@1.6.1: {}

  unbox-primitive@1.1.0:
    dependencies:
      call-bound: 1.0.4
      has-bigints: 1.1.0
      has-symbols: 1.1.0
      which-boxed-primitive: 1.1.1

  unbzip2-stream@1.4.3:
    dependencies:
      buffer: 5.7.1
      through: 2.3.8

  undici-types@6.21.0: {}

  undici-types@7.10.0:
    optional: true

  universalify@2.0.1: {}

  update-browserslist-db@1.1.3(browserslist@4.25.4):
    dependencies:
      browserslist: 4.25.4
      escalade: 3.2.0
      picocolors: 1.1.1

  urijs@1.19.11: {}

  url@0.11.4:
    dependencies:
      punycode: 1.4.1
      qs: 6.14.0

  use-sync-external-store@1.5.0(react@19.1.1):
    dependencies:
      react: 19.1.1

  util-deprecate@1.0.2: {}

  util@0.10.4:
    dependencies:
      inherits: 2.0.3

  util@0.12.5:
    dependencies:
      inherits: 2.0.4
      is-arguments: 1.2.0
      is-generator-function: 1.1.0
      is-typed-array: 1.1.15
      which-typed-array: 1.1.19

  utility-types@3.11.0: {}

  uuid@11.1.0: {}

  validator@13.15.15: {}

  vite-node@3.2.4(@types/node@20.19.13)(jiti@1.21.7)(yaml@2.8.1):
    dependencies:
      cac: 6.7.14
      debug: 4.4.1
      es-module-lexer: 1.7.0
      pathe: 2.0.3
      vite: 7.1.9(@types/node@20.19.13)(jiti@1.21.7)(yaml@2.8.1)
    transitivePeerDependencies:
      - '@types/node'
      - jiti
      - less
      - lightningcss
      - sass
      - sass-embedded
      - stylus
      - sugarss
      - supports-color
      - terser
      - tsx
      - yaml

  vite@7.1.9(@types/node@20.19.13)(jiti@1.21.7)(yaml@2.8.1):
    dependencies:
      esbuild: 0.25.9
      fdir: 6.5.0(picomatch@4.0.3)
      picomatch: 4.0.3
      postcss: 8.5.6
      rollup: 4.50.1
      tinyglobby: 0.2.15
    optionalDependencies:
      '@types/node': 20.19.13
      fsevents: 2.3.3
      jiti: 1.21.7
      yaml: 2.8.1

  vite@7.1.9(@types/node@24.3.1)(jiti@1.21.7)(yaml@2.8.1):
    dependencies:
      esbuild: 0.25.9
      fdir: 6.5.0(picomatch@4.0.3)
      picomatch: 4.0.3
      postcss: 8.5.6
      rollup: 4.50.1
      tinyglobby: 0.2.15
    optionalDependencies:
      '@types/node': 24.3.1
      fsevents: 2.3.3
      jiti: 1.21.7
      yaml: 2.8.1

  vitest@3.2.4(@types/debug@4.1.12)(@types/node@20.19.13)(jiti@1.21.7)(yaml@2.8.1):
    dependencies:
      '@types/chai': 5.2.2
      '@vitest/expect': 3.2.4
      '@vitest/mocker': 3.2.4(vite@7.1.9(@types/node@20.19.13)(jiti@1.21.7)(yaml@2.8.1))
      '@vitest/pretty-format': 3.2.4
      '@vitest/runner': 3.2.4
      '@vitest/snapshot': 3.2.4
      '@vitest/spy': 3.2.4
      '@vitest/utils': 3.2.4
      chai: 5.3.3
      debug: 4.4.1
      expect-type: 1.2.2
      magic-string: 0.30.19
      pathe: 2.0.3
      picomatch: 4.0.3
      std-env: 3.9.0
      tinybench: 2.9.0
      tinyexec: 0.3.2
      tinyglobby: 0.2.15
      tinypool: 1.1.1
      tinyrainbow: 2.0.0
      vite: 7.1.9(@types/node@20.19.13)(jiti@1.21.7)(yaml@2.8.1)
      vite-node: 3.2.4(@types/node@20.19.13)(jiti@1.21.7)(yaml@2.8.1)
      why-is-node-running: 2.3.0
    optionalDependencies:
      '@types/debug': 4.1.12
      '@types/node': 20.19.13
    transitivePeerDependencies:
      - jiti
      - less
      - lightningcss
      - msw
      - sass
      - sass-embedded
      - stylus
      - sugarss
      - supports-color
      - terser
      - tsx
      - yaml

  vscode-jsonrpc@8.2.0: {}

  vscode-languageserver-protocol@3.17.5:
    dependencies:
      vscode-jsonrpc: 8.2.0
      vscode-languageserver-types: 3.17.5

  vscode-languageserver-textdocument@1.0.12: {}

  vscode-languageserver-types@3.17.5: {}

  vscode-languageserver@9.0.1:
    dependencies:
      vscode-languageserver-protocol: 3.17.5

  vscode-uri@3.0.8: {}

  webidl-conversions@3.0.1: {}

  whatwg-url@5.0.0:
    dependencies:
      tr46: 0.0.3
      webidl-conversions: 3.0.1

  which-boxed-primitive@1.1.1:
    dependencies:
      is-bigint: 1.1.0
      is-boolean-object: 1.2.2
      is-number-object: 1.1.1
      is-string: 1.1.1
      is-symbol: 1.1.1

  which-builtin-type@1.2.1:
    dependencies:
      call-bound: 1.0.4
      function.prototype.name: 1.1.8
      has-tostringtag: 1.0.2
      is-async-function: 2.1.1
      is-date-object: 1.1.0
      is-finalizationregistry: 1.1.1
      is-generator-function: 1.1.0
      is-regex: 1.2.1
      is-weakref: 1.1.1
      isarray: 2.0.5
      which-boxed-primitive: 1.1.1
      which-collection: 1.0.2
      which-typed-array: 1.1.19

  which-collection@1.0.2:
    dependencies:
      is-map: 2.0.3
      is-set: 2.0.3
      is-weakmap: 2.0.2
      is-weakset: 2.0.4

  which-typed-array@1.1.19:
    dependencies:
      available-typed-arrays: 1.0.7
      call-bind: 1.0.8
      call-bound: 1.0.4
      for-each: 0.3.5
      get-proto: 1.0.1
      gopd: 1.2.0
      has-tostringtag: 1.0.2

  which@2.0.2:
    dependencies:
      isexe: 2.0.0

  why-is-node-running@2.3.0:
    dependencies:
      siginfo: 2.0.0
      stackback: 0.0.2

  wrap-ansi@7.0.0:
    dependencies:
      ansi-styles: 4.3.0
      string-width: 4.2.3
      strip-ansi: 6.0.1

  wrap-ansi@8.1.0:
    dependencies:
      ansi-styles: 6.2.3
      string-width: 5.1.2
      strip-ansi: 7.1.2

  wrappy@1.0.2: {}

  ws@8.18.3: {}

  y18n@5.0.8: {}

  yallist@3.1.1: {}

  yaml@1.10.2: {}

  yaml@2.8.1: {}

  yargs-parser@21.1.1: {}

  yargs@17.7.2:
    dependencies:
      cliui: 8.0.1
      escalade: 3.2.0
      get-caller-file: 2.0.5
      require-directory: 2.1.1
      string-width: 4.2.3
      y18n: 5.0.8
      yargs-parser: 21.1.1

  yauzl@2.10.0:
    dependencies:
      buffer-crc32: 0.2.13
      fd-slicer: 1.1.0

  yocto-queue@0.1.0: {}

  zod@3.23.8: {}

  zod@3.25.76: {}<|MERGE_RESOLUTION|>--- conflicted
+++ resolved
@@ -1235,15 +1235,13 @@
   assert@2.1.0:
     resolution: {integrity: sha512-eLHpSK/Y4nhMJ07gDaAzoX/XAKS8PSaojml3M0DM4JpV1LAi5JOJ/p6H/XWrl8L+DzVEvVCW1z3vWAaB9oTsQw==}
 
-<<<<<<< HEAD
   assertion-error@2.0.1:
     resolution: {integrity: sha512-Izi8RQcffqCeNVgFigKli1ssklIbpHnCYc6AknXGYoB6grJqyeby7jv12JUQgmTAnIDnbck1uxksT4dzN3PWBA==}
     engines: {node: '>=12'}
-=======
+
   ast-types@0.13.4:
     resolution: {integrity: sha512-x1FCFnFifvYDDzTaLII71vG5uvDwgtmDTEVWAxrgeiR8VjMONcCXJx7E+USjDtHlwFmt9MysbqgF9b9Vjr6w+w==}
     engines: {node: '>=4'}
->>>>>>> b8a7112a
 
   astring@1.9.0:
     resolution: {integrity: sha512-LElXdjswlqjWrPpJFg1Fx4wpkOCxj1TDHlSV4PlaRxHGWko024xICaa97ZkMfs6DRKlCguiAI+rbXv5GWwXIkg==}
@@ -1852,10 +1850,9 @@
     resolution: {integrity: sha512-WUj2qlxaQtO4g6Pq5c29GTcWGDyd8itL8zTlipgECz3JesAiiOKotd8JU6otB3PACgG6xkJUyVhboMS+bje/jA==}
     engines: {node: '>=6'}
 
-<<<<<<< HEAD
   estree-walker@3.0.3:
     resolution: {integrity: sha512-7RUKfXgSMMkzt6ZuXmqapOurLGPPfgj6l9uRZ7lRGolvk0y2yocc35LdcxKC5PQZdn2DMqioAQ2NoWcrTKmm6g==}
-=======
+
   escodegen@2.1.0:
     resolution: {integrity: sha512-2NlIDTwUWJN0mRPQOdtQBzbUHvdGY2P1VXSyU83Q3xKxM7WHX2Ql8dKq782Q9TgQUNOLEzEYu9bzLNj1q88I5w==}
     engines: {node: '>=6.0'}
@@ -1869,7 +1866,6 @@
   estraverse@5.3.0:
     resolution: {integrity: sha512-MMdARuVEQziNTeJD8DgMqmhwR11BRQ/cBP+pLtYdSTnf3MIO8fFeiINEbX36ZdNlfU/7A9f3gUw49B3oQsvwBA==}
     engines: {node: '>=4.0'}
->>>>>>> b8a7112a
 
   esutils@2.0.3:
     resolution: {integrity: sha512-kVscqXk4OCp68SZ0dkgEKVi6/8ij300KBWTJq32P/dYeWTSwK41WyTxalN1eRmA5Z9UU/LX9D7FWSmV9SAYx6g==}
@@ -2964,17 +2960,11 @@
     resolution: {integrity: sha512-3HZ2/7hdDKZvZQ7dhhITOUg4/wOrDRjyK2ZBllRB0ZCOi9u0cwq1ACHDjBB+nX+7+kltHjQvBRdeY7+W0T+7Gg==}
     engines: {node: '>=18'}
 
-<<<<<<< HEAD
-  puppeteer@19.11.1:
-    resolution: {integrity: sha512-39olGaX2djYUdhaQQHDZ0T0GwEp+5f9UB9HmEP0qHfdQHIq0xGQZuAZ5TLnJIc/88SrPLpEflPC+xUqOTv3c5g==}
-    deprecated: < 24.15.0 is no longer supported
-=======
   puppeteer@23.11.1:
     resolution: {integrity: sha512-53uIX3KR5en8l7Vd8n5DUv90Ae9QDQsyIthaUFVzwV6yU750RjqRznEtNMBT20VthqAdemnJN+hxVdmMHKt7Zw==}
     engines: {node: '>=18'}
     deprecated: < 24.15.0 is no longer supported
     hasBin: true
->>>>>>> b8a7112a
 
   qs@6.14.0:
     resolution: {integrity: sha512-YWWTjgABSKcvs/nWBi9PycY/JiPJqOD4JA6o9Sej2AtvSGarXxKC3OQSk4pAarbdQlKAh5D4FCQkJNkW+GAn3w==}
@@ -5028,13 +5018,11 @@
       object.assign: 4.1.7
       util: 0.12.5
 
-<<<<<<< HEAD
   assertion-error@2.0.1: {}
-=======
+
   ast-types@0.13.4:
     dependencies:
       tslib: 2.8.1
->>>>>>> b8a7112a
 
   astring@1.9.0: {}
 
@@ -5730,11 +5718,10 @@
 
   escalade@3.2.0: {}
 
-<<<<<<< HEAD
   estree-walker@3.0.3:
     dependencies:
       '@types/estree': 1.0.8
-=======
+
   escodegen@2.1.0:
     dependencies:
       esprima: 4.0.1
@@ -5746,7 +5733,6 @@
   esprima@4.0.1: {}
 
   estraverse@5.3.0: {}
->>>>>>> b8a7112a
 
   esutils@2.0.3: {}
 
