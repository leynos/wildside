name: ci
"on":
  push:
  pull_request:
jobs:
  build:
    runs-on: ubuntu-latest
    steps:
<<<<<<< HEAD
      - uses: actions/checkout@v4
      - uses: actions/setup-node@v3
        with:
          node-version: '18.17'
      - uses: oven-sh/setup-bun@v2
=======
      - uses: actions/checkout@08eba0b27e820071cde6df949e0beb9ba4906955 # v4
      - uses: actions/setup-node@49933ea5288caeca8642d1e84afbd3f7d6820020 # v4
        with:
          node-version: '22'
      - uses: oven-sh/setup-bun@735343b667d3e6f658f44d0eca948eb6282f2b76 # v2
>>>>>>> 6598f6a8
        with:
          bun-version: '1.1.32'

      - name: Install uv
        id: setup-uv
        # v6.4.3
        uses: astral-sh/setup-uv@e92bafb6253dcd438e0484186d7669ea7a8ca1cc
        with:
          cache-dependency-glob: |
            **/pyproject.toml
            **/uv.lock

      - name: Install dependencies
        run: bun install

      - name: Install Nixie
        run: uv tool install --from git+https://github.com/leynos/nixie nixie

      - name: Nixie
        run: make nixie

      - name: Markdown lint
        uses: DavidAnson/markdownlint-cli2-action@992badcdf24e3b8eb7e87ff9287fe931bcb00c6e # v20
        with:
          globs: '**/*.md'

      - name: Mermaid lint
        run: make mermaid-lint

      - name: Setup Helm
        # v4.3.1
        uses: azure/setup-helm@1a275c3b69536ee54be43f2070a358922e12c8d4
        with:
          version: v3.15.0

      - name: Install yamllint
        run: pip install yamllint==1.35.1

      - name: Helm lint
        run: helm lint --strict ./deploy/charts/wildside

      - name: YAML lint
        run: make yamllint

      # Backend
      - name: Rust build
        run: cargo build --manifest-path backend/Cargo.toml --release
      - name: Cache cargo
        uses: actions/cache@0400d5f644dc74513175e3cd8d07132dd4860809 # v4
        with:
          path: |
            ~/.cargo/registry
            ~/.cargo/git
            target
          key: ${{ runner.os }}-cargo-${{ hashFiles('**/Cargo.lock') }}
          restore-keys: ${{ runner.os }}-cargo-
      - name: Rust fmt check
        run: cargo fmt --manifest-path backend/Cargo.toml --all -- --check
      - name: Rust clippy
        run: cargo clippy --manifest-path backend/Cargo.toml --all-targets --all-features -- -D warnings
      - name: Rust tests
        run: RUSTFLAGS="-D warnings" cargo test --manifest-path backend/Cargo.toml --all-targets --all-features

      # OpenAPI dump (at runtime or via a small bin)
      - name: Run backend to extract OpenAPI
        run: |
          mkdir -p spec
          # Prefer generating from source; keep fallback only if generation is unavailable
          if cargo run --manifest-path backend/Cargo.toml --bin openapi-dump > spec/openapi.json; then
            echo "OpenAPI generated from backend"
          else
            echo "openapi-dump bin not available; using existing spec or placeholder"
            test -s spec/openapi.json || echo '{"openapi":"3.0.3","info":{"title":"placeholder","version":"0.0.0"},"paths":{}}' > spec/openapi.json
          fi

      # Frontend
      - name: Build tokens
        working-directory: packages/tokens
        run: |
          bun install
          bun run build
      - name: Build PWA
        working-directory: frontend-pwa
        run: |
          bun install
          bun run build<|MERGE_RESOLUTION|>--- conflicted
+++ resolved
@@ -6,19 +6,11 @@
   build:
     runs-on: ubuntu-latest
     steps:
-<<<<<<< HEAD
-      - uses: actions/checkout@v4
-      - uses: actions/setup-node@v3
-        with:
-          node-version: '18.17'
-      - uses: oven-sh/setup-bun@v2
-=======
       - uses: actions/checkout@08eba0b27e820071cde6df949e0beb9ba4906955 # v4
       - uses: actions/setup-node@49933ea5288caeca8642d1e84afbd3f7d6820020 # v4
         with:
           node-version: '22'
       - uses: oven-sh/setup-bun@735343b667d3e6f658f44d0eca948eb6282f2b76 # v2
->>>>>>> 6598f6a8
         with:
           bun-version: '1.1.32'
 
