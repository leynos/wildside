SHELL := bash
KUBE_VERSION ?= 1.31.0
.PHONY: all clean be fe fe-build openapi gen docker-up docker-down fmt lint test typecheck deps \
        check-fmt markdownlint markdownlint-docs mermaid-lint nixie yamllint
all: fmt lint test

clean:
	cargo clean --manifest-path backend/Cargo.toml
	rm -rf frontend-pwa/node_modules packages/tokens/node_modules

be:
	cargo run --manifest-path backend/Cargo.toml

fe:
	# Long-running dev server
	cd frontend-pwa && bun dev

fe-build:
	pushd frontend-pwa && bun install && popd
	cd frontend-pwa && bun run build

openapi:
	# Replace with a bin that prints OpenAPI
	mkdir -p spec
	curl -s http://localhost:8080/api-docs/openapi.json > spec/openapi.json

gen:
	cd frontend-pwa && bunx orval --config orval.config.yaml

docker-up:
	cd deploy && docker compose up --build -d

docker-down:
	cd deploy && docker compose down

fmt:
	cargo fmt --manifest-path backend/Cargo.toml --all
	bun x biome format --write

lint:
	cargo clippy --manifest-path backend/Cargo.toml --all-targets --all-features -- -D warnings
	bun x biome ci --formatter-enabled=true --reporter=github frontend-pwa packages

test:
	RUSTFLAGS="-D warnings" cargo test --manifest-path backend/Cargo.toml --all-targets --all-features
	# Ensure JavaScript dependencies are present for all workspaces
	npm ci --workspaces || npm install --workspaces
	npm --workspaces run test --if-present --silent --no-audit --no-fund

TS_WORKSPACES := frontend-pwa packages/tokens packages/types
BUN_LOCK_HASH := $(shell sha256sum bun.lock | awk '{print $$1}')
NODE_MODULES_STAMP := node_modules/.bun-install-$(BUN_LOCK_HASH)

deps: $(NODE_MODULES_STAMP)

$(NODE_MODULES_STAMP): bun.lock package.json ; bun install && touch $@

typecheck: deps ; for dir in $(TS_WORKSPACES); do bun x tsc --noEmit -p $$dir/tsconfig.json || exit 1; done

check-fmt:
	cargo fmt --manifest-path backend/Cargo.toml --all -- --check
	bun x biome format

markdownlint:
<<<<<<< HEAD
	find . \
	  -path './backend/target' -prune -o \
	  -path './target' -prune -o \
	  -path './.node_modules' -prune -o \
	  -path '*/node_modules' -prune -o \
	  -type f -name '*.md' -print0 | xargs -0 -- markdownlint
=======
	find . -type f -name '*.md' -not \( -path './backend/target/*' -o -path '*/node_modules/*' \) -print0 | xargs -0 -- markdownlint
>>>>>>> af8a076c

markdownlint-docs:
	markdownlint docs/repository-structure.md

mermaid-lint:
	npx --yes -p @mermaid-js/mermaid-cli@10.9.0 mmdc -i docs/values-class-diagram.mmd -o /tmp/diagram.svg -p mmdc-puppeteer.json

nixie:
	# CI currently requires --no-sandbox; remove once nixie supports
	# environment variable control for this option
	nixie --no-sandbox

yamllint:
	command -v helm >/dev/null
	command -v yamllint >/dev/null
	command -v yq >/dev/null
	set -o pipefail; helm template wildside ./deploy/charts/wildside --kube-version $(KUBE_VERSION) | yamllint -f parsable -
	[ ! -f deploy/k8s/overlays/production/patch-helmrelease-values.yaml ] || \
	(set -o pipefail; helm template wildside ./deploy/charts/wildside -f <(yq e '.spec.values' deploy/k8s/overlays/production/patch-helmrelease-values.yaml) --kube-version $(KUBE_VERSION) | yamllint -f parsable -)<|MERGE_RESOLUTION|>--- conflicted
+++ resolved
@@ -62,16 +62,12 @@
 	bun x biome format
 
 markdownlint:
-<<<<<<< HEAD
 	find . \
 	  -path './backend/target' -prune -o \
 	  -path './target' -prune -o \
 	  -path './.node_modules' -prune -o \
 	  -path '*/node_modules' -prune -o \
 	  -type f -name '*.md' -print0 | xargs -0 -- markdownlint
-=======
-	find . -type f -name '*.md' -not \( -path './backend/target/*' -o -path '*/node_modules/*' \) -print0 | xargs -0 -- markdownlint
->>>>>>> af8a076c
 
 markdownlint-docs:
 	markdownlint docs/repository-structure.md
