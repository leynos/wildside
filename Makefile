SHELL := bash
KUBE_VERSION ?= 1.31.0
# Supported DigitalOcean Kubernetes release. Update to a current patch from
# the 1.33.x, 1.32.x or 1.31.x series as listed in the DigitalOcean docs.
# Latest tested patch: https://docs.digitalocean.com/products/kubernetes/releases/
DOKS_KUBERNETES_VERSION ?= 1.33.1-do.3

define ensure_tool
	@command -v $(1) >/dev/null 2>&1 || { \
	  printf "Error: '%s' is required, but not installed\n" "$(1)" >&2; \
	  exit 1; \
	}
endef

# Prefer PATH-installed tools but fall back to `bun x` for ephemeral runs.
#
# Parameters:
#   $(1) - command name to execute (e.g. `biome`)
#   $(2) - arguments passed to the command
#   $(3) - optional npm package spec for the Bun fallback
define exec_or_bunx
	if command -v $(1) >/dev/null 2>&1; then \
	  $(1) $(2); \
	else \
	  bun x $(if $(3),--package=$(3) ,)$(1) $(2); \
	fi
endef

ASYNCAPI_CLI_VERSION ?= 3.4.2
<<<<<<< HEAD
# Place one consolidated PHONY declaration near the top of the file
.PHONY: all clean be fe fe-build openapi gen docker-up docker-down fmt lint test typecheck deps \
        check-fmt markdownlint markdownlint-docs mermaid-lint nixie yamllint audit \
        lint-asyncapi lint-openapi lint-makefile conftest tofu doks-test doks-policy \
        dev-cluster-test
=======
REDOCLY_CLI_VERSION ?= 2.1.0
ORVAL_VERSION ?= 7.11.2
BIOME_VERSION ?= 2.2.4
TSC_VERSION ?= 5.9.2

.PHONY: all clean be fe fe-build openapi gen docker-up docker-down fmt lint test typecheck deps lockfile \
	check-fmt markdownlint markdownlint-docs mermaid-lint nixie yamllint audit \
	lint-asyncapi lint-openapi lint-makefile

>>>>>>> f43b90a1
all: fmt lint test

clean:
	cargo clean --manifest-path backend/Cargo.toml
	rm -rf frontend-pwa/node_modules packages/tokens/node_modules

be:
	cargo run --manifest-path backend/Cargo.toml

fe:
	# Long-running dev server
	cd frontend-pwa && bun dev

fe-build:
	pushd frontend-pwa && bun install && popd
	cd frontend-pwa && bun run build

openapi:
	# Replace with a bin that prints OpenAPI
	mkdir -p spec
	curl -s http://localhost:8080/api-docs/openapi.json > spec/openapi.json

gen:
	cd frontend-pwa && $(call exec_or_bunx,orval,--config orval.config.yaml,orval@$(ORVAL_VERSION))

docker-up:
	cd deploy && docker compose up --build -d

docker-down:
	cd deploy && docker compose down

fmt:
	cargo fmt --manifest-path backend/Cargo.toml --all
	$(call exec_or_bunx,biome,format --write,@biomejs/biome@$(BIOME_VERSION))

lint:
	cargo clippy --manifest-path backend/Cargo.toml --all-targets --all-features -- -D warnings
	$(call exec_or_bunx,biome,ci --formatter-enabled=true --reporter=github frontend-pwa packages,@biomejs/biome@$(BIOME_VERSION))
	$(MAKE) lint-asyncapi
	$(MAKE) lint-openapi
	$(MAKE) lint-makefile

# Lint AsyncAPI spec if present. Split to keep `lint` target concise per checkmake rules.
lint-asyncapi:
	if [ -f spec/asyncapi.yaml ]; then $(call exec_or_bunx,asyncapi,validate spec/asyncapi.yaml,@asyncapi/cli@$(ASYNCAPI_CLI_VERSION)); fi

# Lint OpenAPI spec with Redocly CLI
lint-openapi:
	$(call exec_or_bunx,redocly,lint spec/openapi.json,@redocly/cli@$(REDOCLY_CLI_VERSION))

# Validate Makefile style and structure
lint-makefile:
	command -v checkmake >/dev/null || { echo "checkmake is not installed" >&2; exit 1; }
	command -v mbake >/dev/null || { echo "mbake is not installed" >&2; exit 1; }
	checkmake Makefile
	mbake validate Makefile

test: deps typecheck
	RUSTFLAGS="-D warnings" cargo test --manifest-path backend/Cargo.toml --all-targets --all-features
	pnpm -r --if-present --silent run test

TS_WORKSPACES := frontend-pwa packages/tokens packages/types
PNPM_LOCK_FILE := pnpm-lock.yaml
PNPM_LOCK_HASH := $(shell \
  if [ -f $(PNPM_LOCK_FILE) ]; then \
    if command -v sha256sum >/dev/null 2>&1; then \
      sha256sum $(PNPM_LOCK_FILE) | awk '{print $$1}'; \
    else \
      shasum -a 256 $(PNPM_LOCK_FILE) | awk '{print $$1}'; \
    fi; \
  else \
    echo "MISSING_LOCKFILE"; \
  fi)
NODE_MODULES_STAMP := node_modules/.pnpm-install-$(PNPM_LOCK_HASH)

deps: $(NODE_MODULES_STAMP)

$(NODE_MODULES_STAMP): $(PNPM_LOCK_FILE) package.json
	@[ -f $(PNPM_LOCK_FILE) ] || { echo "Error: pnpm-lock.yaml missing. Generate it locally (pnpm i) and commit it."; exit 1; }
	pnpm install --frozen-lockfile
	@rm -f node_modules/.pnpm-install-*
	@touch $@

typecheck: deps ; for dir in $(TS_WORKSPACES); do $(call exec_or_bunx,tsc,--noEmit -p $$dir/tsconfig.json,typescript@$(TSC_VERSION)) || exit 1; done

audit: deps
	pnpm -r install
	pnpm -r --if-present run audit
	pnpm audit

lockfile:
	pnpm install --lockfile-only
	git diff --exit-code pnpm-lock.yaml

check-fmt:
	cargo fmt --manifest-path backend/Cargo.toml --all -- --check
	$(call exec_or_bunx,biome,format,@biomejs/biome@$(BIOME_VERSION))

markdownlint:
	find . \
	  \( -path './backend/target' -o -path './target' -o \
	     -path './node_modules' -o -path '*/node_modules' -o \
	     -path '*/.git' \) -prune -o -type f -name '*.md' -print0 | \
	     xargs -0 -- markdownlint

nixie:
	# CI currently requires --no-sandbox; remove once nixie supports
	# environment variable control for this option
	nixie --no-sandbox

yamllint:
	command -v helm >/dev/null && command -v yamllint >/dev/null && command -v yq >/dev/null
	set -o pipefail; helm template wildside ./deploy/charts/wildside --kube-version $(KUBE_VERSION) | yamllint -f parsable -
	[ ! -f deploy/k8s/overlays/production/patch-helmrelease-values.yaml ] || \
	(set -o pipefail; helm template wildside ./deploy/charts/wildside -f <(yq e '.spec.values' deploy/k8s/overlays/production/patch-helmrelease-values.yaml) --kube-version $(KUBE_VERSION) | yamllint -f parsable -)

conftest:
	$(call ensure_tool,conftest)

tofu:
	$(call ensure_tool,tofu)

doks-test:
	tofu fmt -check infra/modules/doks
	tofu -chdir=infra/modules/doks/examples/basic init
	tofu -chdir=infra/modules/doks/examples/basic validate
	command -v tflint >/dev/null
	cd infra/modules/doks && tflint --init && tflint --config .tflint.hcl --version && tflint --config .tflint.hcl
	conftest test infra/modules/doks --policy infra/modules/doks/policy --ignore ".terraform"
	cd infra/modules/doks/tests && DOKS_KUBERNETES_VERSION=$(DOKS_KUBERNETES_VERSION) go test -v
	# Optional: surface "changes pending" in logs without failing CI
	tofu -chdir=infra/modules/doks/examples/basic plan -detailed-exitcode \
	-var cluster_name=test \
	-var region=nyc1 \
	-var kubernetes_version=$(DOKS_KUBERNETES_VERSION) \
	-var 'node_pools=[{"name"="default","size"="s-2vcpu-2gb","node_count"=2,"auto_scale"=false,"min_nodes"=2,"max_nodes"=2}]' \
	|| test $$? -eq 2
	$(MAKE) doks-policy

doks-policy: conftest tofu
	tofu -chdir=infra/modules/doks/examples/basic plan -out=tfplan.binary -detailed-exitcode \
	-var cluster_name=test \
	-var region=nyc1 \
	-var kubernetes_version=$(DOKS_KUBERNETES_VERSION) \
	-var 'node_pools=[{"name"="default","size"="s-2vcpu-2gb","node_count"=2,"auto_scale"=false,"min_nodes"=2,"max_nodes"=2}]' \
	|| test $$? -eq 2
	tofu -chdir=infra/modules/doks/examples/basic show -json tfplan.binary > infra/modules/doks/examples/basic/plan.json
	conftest test infra/modules/doks/examples/basic/plan.json --policy infra/modules/doks/policy

dev-cluster-test: conftest tofu
	DOKS_KUBERNETES_VERSION=$(DOKS_KUBERNETES_VERSION) ./scripts/dev-cluster-test.sh<|MERGE_RESOLUTION|>--- conflicted
+++ resolved
@@ -27,23 +27,17 @@
 endef
 
 ASYNCAPI_CLI_VERSION ?= 3.4.2
-<<<<<<< HEAD
-# Place one consolidated PHONY declaration near the top of the file
-.PHONY: all clean be fe fe-build openapi gen docker-up docker-down fmt lint test typecheck deps \
-        check-fmt markdownlint markdownlint-docs mermaid-lint nixie yamllint audit \
-        lint-asyncapi lint-openapi lint-makefile conftest tofu doks-test doks-policy \
-        dev-cluster-test
-=======
 REDOCLY_CLI_VERSION ?= 2.1.0
 ORVAL_VERSION ?= 7.11.2
 BIOME_VERSION ?= 2.2.4
 TSC_VERSION ?= 5.9.2
 
+# Place one consolidated PHONY declaration near the top of the file
 .PHONY: all clean be fe fe-build openapi gen docker-up docker-down fmt lint test typecheck deps lockfile \
-	check-fmt markdownlint markdownlint-docs mermaid-lint nixie yamllint audit \
-	lint-asyncapi lint-openapi lint-makefile
+        check-fmt markdownlint markdownlint-docs mermaid-lint nixie yamllint audit \
+        lint-asyncapi lint-openapi lint-makefile conftest tofu doks-test doks-policy \
+        dev-cluster-test
 
->>>>>>> f43b90a1
 all: fmt lint test
 
 clean:
