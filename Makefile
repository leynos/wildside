--- conflicted
+++ resolved
@@ -1,6 +1,5 @@
 SHELL := bash
 KUBE_VERSION ?= 1.31.0
-<<<<<<< HEAD
 
 define ensure_tool
 	@command -v $(1) >/dev/null 2>&1 || { \
@@ -8,9 +7,8 @@
 	  exit 1; \
 	}
 endef
-=======
+
 ASYNCAPI_CLI_VERSION ?= 3.4.2
->>>>>>> af43c1ac
 .PHONY: all clean be fe fe-build openapi gen docker-up docker-down fmt lint test typecheck deps \
         check-fmt markdownlint markdownlint-docs mermaid-lint nixie yamllint audit \
         lint-asyncapi lint-openapi lint-makefile
@@ -111,11 +109,8 @@
 	command -v yamllint >/dev/null
 	command -v yq >/dev/null
 	set -o pipefail; helm template wildside ./deploy/charts/wildside --kube-version $(KUBE_VERSION) | yamllint -f parsable -
-<<<<<<< HEAD
 	[ ! -f deploy/k8s/overlays/production/patch-helmrelease-values.yaml ] || \
         (set -o pipefail; helm template wildside ./deploy/charts/wildside -f <(yq e '.spec.values' deploy/k8s/overlays/production/patch-helmrelease-values.yaml) --kube-version $(KUBE_VERSION) | yamllint -f parsable -)
-
-
 
 .PHONY: conftest tofu doks-test
 conftest tofu:
@@ -147,7 +142,4 @@
 	-var 'node_pools=[{"name"="default","size"="s-2vcpu-2gb","node_count"=2,"auto_scale"=false,"min_nodes"=2,"max_nodes"=2}]' \
 	|| test $$? -eq 2
 	tofu -chdir=infra/modules/doks/examples/basic show -json tfplan.binary > infra/modules/doks/examples/basic/plan.json
-	conftest test infra/modules/doks/examples/basic/plan.json --policy infra/modules/doks/policy
-=======
-	if [ -f deploy/k8s/overlays/production/patch-helmrelease-values.yaml ] && yq e -e '.spec.values' deploy/k8s/overlays/production/patch-helmrelease-values.yaml >/dev/null; then set -o pipefail; helm template wildside ./deploy/charts/wildside -f <(yq e '.spec.values' deploy/k8s/overlays/production/patch-helmrelease-values.yaml) --kube-version $(KUBE_VERSION) | yamllint -f parsable -; fi
->>>>>>> af43c1ac
+	conftest test infra/modules/doks/examples/basic/plan.json --policy infra/modules/doks/policy