# Using Cloudflare DNS with OpenTofu

## 1. Set Up the Cloudflare Provider

Your `provider "cloudflare"` block configures authentication and connects
OpenTofu to Cloudflare. Use environment variables for credentials to avoid
leaking secrets:

```hcl
provider "cloudflare" {
  api_token = var.cloudflare_api_token
}
```

Set credentials securely:

```bash
export CLOUDFLARE_API_TOKEN="your-token"
export TF_VAR_cloudflare_api_token="$CLOUDFLARE_API_TOKEN"
```

This ensures that sensitive data never lands in your repository.

## 2. Define and Manage DNS Zones

Create or reference a Cloudflare DNS zone with a `cloudflare_zone` resource:

```hcl
resource "cloudflare_zone" "example" {
  name = "example.com"
  type = "full"
}
```

This gives you access to the `zone_id` required for record management.

## 3. Configure DNS Records

Use `cloudflare_record` resources to define DNS entries:

```hcl
resource "cloudflare_record" "www" {
  zone_id = cloudflare_zone.example.id
  name    = "www"
  type    = "A"
  content = "203.0.113.10"
  ttl     = 3600
  proxied = true
}
```

This creates a proxied A record pointing to `203.0.113.10`.

## 4. Automate Bulk Records with Variables

For repeated or multiple record definitions, leverage `for_each` or `count`
with a structured variable:

```hcl
variable "dns_records" {
  type = list(object({
    name    = string
    type    = string
    content = string
    ttl     = number
    proxied = optional(bool, false)
  }))
}

resource "cloudflare_record" "bulk" {
  for_each = { for r in var.dns_records : r.name => r }

  zone_id = var.cloudflare_zone_id
  name    = each.value.name
  type    = each.value.type
  content = each.value.content
  ttl     = each.value.ttl
  proxied = each.value.proxied
}
```

Define `dns_records` in your `terraform.tfvars`:

```hcl
dns_records = [
  { name = "app.example.com", type = "A", content = "192.168.1.1", ttl = 3600, proxied = true },
  { name = "api.example.com", type = "CNAME", content = "example.com", ttl = 300 }
]
```

This keeps your configuration DRY and maintainable.

## 5. Import Existing DNS Records

When onboarding existing DNS infrastructure into OpenTofu, you need
Cloudflare’s record ID (not just name) to import:

1. Retrieve via API:

   ```bash
   export CLOUDFLARE_API_TOKEN="…"
   ZONE_ID=$(curl -s -H "Authorization: Bearer ${CLOUDFLARE_API_TOKEN}" \
     https://api.cloudflare.com/client/v4/zones?name=example.com | jq -r '.result[0].id')

   curl -s -H "Authorization: Bearer ${CLOUDFLARE_API_TOKEN}" \
     "https://api.cloudflare.com/client/v4/zones/${ZONE_ID}/dns_records?name=www.example.com&type=A" | jq -r '.result[0].id'
   ```

2. Then import:

   ```bash
   tofu import cloudflare_record.example DNS_ID
   ```

This aligns your existing records with your IaC workflow.

## 6. Example Project Structure

```plaintext
infra/
├── main.tf
├── variables.tf
├── terraform.tfvars
├── outputs.tf
├── provider.tf
```

- **`provider.tf`** – Sets Cloudflare provider and auth via variables.
- **`variables.tf`** – Defines `dns_records`, `cloudflare_zone_id`, etc.
<<<<<<< HEAD
- **`main.tf`** – Contains `cloudflare_zone` and `cloudflare_record`
  blocks (static or dynamic).
- **`outputs.tf`** – Outputs useful values like `name_servers`.
- **`terraform.tfvars`** – Specifies concrete values: zone name, token,
  and record definitions.
=======
- **`main.tf`** – Contains `cloudflare_zone` and `cloudflare_record` blocks
  (static or dynamic).
- **`outputs.tf`** – Outputs useful values like `name_servers`.
- **`terraform.tfvars`** – Specifies your actual values: zone name, token,
  record definitions.
>>>>>>> af8a076c

## 7. Workflow Quick Hit List

1. **Init**: `tofu init`
2. **Preview**: `tofu plan`
3. **Apply**: `tofu apply -auto-approve`
4. **Observe**: Check state changes and Dashboard results
5. **Import** (if migrating): Use the API to find record IDs, then `tofu import`
6. **Version Control**: Store in Git, exclude secrets

## Additional Levers & Advanced Practices

<<<<<<< HEAD
- Refer to the [Filador blog](https://filador.com/blog) for integrating DNS,
  WAF, and Pages with OpenTofu and Cloudflare. Provide sample code references.

- Cloudflare’s Terraform provider supports advanced modularization. Use the
  [module registry](https://registry.terraform.io/providers/cloudflare/cloudflare/latest)
  and [example repositories](https://github.com/cloudflare/terraform-examples)
  for stronger modular design.
=======
- Refer to the Filador blog for integrating DNS, WAF, mTLS, Pages—all with
  OpenTofu and Cloudflare. It offers rich sample code for elevated use cases.

- Cloudflare’s Terraform provider supports advanced modularisation. Use the
  module registry and example repos for better modular design.
>>>>>>> af8a076c

### Summary Table

| Step      | Description                                 |
| --------- | ------------------------------------------- |
| Provider  | Set up securely via environment variables   |
| Zone      | Define or reference Cloudflare DNS zone     |
| Record    | Create DNS entries, dynamic via `for_each`  |
| Import    | Migrate existing records using API + import |
| Structure | Organise by tf files, use version control   |
| Advanced  | Extend with WAF, mTLS, modules as needed    |

Let me know if you'd like actual module scaffolding or integration examples
with CI/CD systems.<|MERGE_RESOLUTION|>--- conflicted
+++ resolved
@@ -127,19 +127,11 @@
 
 - **`provider.tf`** – Sets Cloudflare provider and auth via variables.
 - **`variables.tf`** – Defines `dns_records`, `cloudflare_zone_id`, etc.
-<<<<<<< HEAD
 - **`main.tf`** – Contains `cloudflare_zone` and `cloudflare_record`
   blocks (static or dynamic).
 - **`outputs.tf`** – Outputs useful values like `name_servers`.
 - **`terraform.tfvars`** – Specifies concrete values: zone name, token,
   and record definitions.
-=======
-- **`main.tf`** – Contains `cloudflare_zone` and `cloudflare_record` blocks
-  (static or dynamic).
-- **`outputs.tf`** – Outputs useful values like `name_servers`.
-- **`terraform.tfvars`** – Specifies your actual values: zone name, token,
-  record definitions.
->>>>>>> af8a076c
 
 ## 7. Workflow Quick Hit List
 
@@ -152,7 +144,6 @@
 
 ## Additional Levers & Advanced Practices
 
-<<<<<<< HEAD
 - Refer to the [Filador blog](https://filador.com/blog) for integrating DNS,
   WAF, and Pages with OpenTofu and Cloudflare. Provide sample code references.
 
@@ -160,13 +151,6 @@
   [module registry](https://registry.terraform.io/providers/cloudflare/cloudflare/latest)
   and [example repositories](https://github.com/cloudflare/terraform-examples)
   for stronger modular design.
-=======
-- Refer to the Filador blog for integrating DNS, WAF, mTLS, Pages—all with
-  OpenTofu and Cloudflare. It offers rich sample code for elevated use cases.
-
-- Cloudflare’s Terraform provider supports advanced modularisation. Use the
-  module registry and example repos for better modular design.
->>>>>>> af8a076c
 
 ### Summary Table
 
@@ -178,6 +162,3 @@
 | Import    | Migrate existing records using API + import |
 | Structure | Organise by tf files, use version control   |
 | Advanced  | Extend with WAF, mTLS, modules as needed    |
-
-Let me know if you'd like actual module scaffolding or integration examples
-with CI/CD systems.