--- conflicted
+++ resolved
@@ -86,14 +86,10 @@
 - [x] Persist `Idempotency-Key` headers for `POST /api/v1/routes` in
   PostgreSQL, rejecting conflicting payloads with `409` and replaying
   successful responses within 24 hours.
-<<<<<<< HEAD
-- [x] Capture idempotency audit metrics (hits, misses, conflicts) and expose
-=======
 - [ ] Introduce a shared `IdempotencyRepository` with configurable
   time-to-live (TTL) and reuse it for outbox-backed mutations (notes,
   progress, preferences, and offline bundles).
-- [ ] Capture idempotency audit metrics (hits, misses, conflicts) and expose
->>>>>>> bdc51155
+- [x] Capture idempotency audit metrics (hits, misses, conflicts) and expose
   them via Prometheus with labels for user scope and key age buckets.
 
 ### Step: PWA preferences and annotations
